using System;
using System.Collections.Concurrent;
using System.Linq;
using System.Net.Sockets;
using System.Threading;

namespace Mirror.SimpleWeb
{
    public class WebSocketServer
    {
        public readonly ConcurrentQueue<Message> receiveQueue = new ConcurrentQueue<Message>();

        readonly TcpConfig tcpConfig;
        readonly int maxMessageSize;

        TcpListener listener;
        Thread acceptThread;
        bool serverStopped;
        readonly ServerHandshake handShake;
        readonly ServerSslHelper sslHelper;
        readonly BufferPool bufferPool;
        readonly ConcurrentDictionary<int, Connection> connections = new ConcurrentDictionary<int, Connection>();

        int _idCounter = 0;

        public WebSocketServer(TcpConfig tcpConfig, int maxMessageSize, int handshakeMaxSize, SslConfig sslConfig, BufferPool bufferPool)
        {
            this.tcpConfig = tcpConfig;
            this.maxMessageSize = maxMessageSize;
            sslHelper = new ServerSslHelper(sslConfig);
            this.bufferPool = bufferPool;
            handShake = new ServerHandshake(this.bufferPool, handshakeMaxSize);
        }

        public void Listen(int port)
        {
            listener = TcpListener.Create(port);
            listener.Start();

            Console.ForegroundColor = ConsoleColor.Green;
            Console.WriteLine($"[SimpleWebTransport] Server Started on {port}!");
            Console.ResetColor();

            acceptThread = new Thread(acceptLoop);
            acceptThread.IsBackground = true;
            acceptThread.Start();
        }

        public void Stop()
        {
            serverStopped = true;

            // Interrupt then stop so that Exception is handled correctly
            acceptThread?.Interrupt();
            listener?.Stop();
            acceptThread = null;

            Console.WriteLine($"[SimpleWebTransport] Server stopped...closing all connections.");
<<<<<<< HEAD

=======
>>>>>>> 8d348a75
            // make copy so that foreach doesn't break if values are removed
            Connection[] connectionsCopy = connections.Values.ToArray();
            foreach (Connection conn in connectionsCopy)
                conn.Dispose();

            connections.Clear();
        }

        void acceptLoop()
        {
            try
            {
                try
                {
                    while (true)
                    {
                        TcpClient client = listener.AcceptTcpClient();
                        tcpConfig.ApplyTo(client);


                        // TODO keep track of connections before they are in connections dictionary
                        //      this might not be a problem as HandshakeAndReceiveLoop checks for stop
                        //      and returns/disposes before sending message to queue
                        Connection conn = new Connection(client, AfterConnectionDisposed);
                        Console.WriteLine($"[SimpleWebTransport] A client connected {conn}", false);

                        // handshake needs its own thread as it needs to wait for message from client
                        Thread receiveThread = new Thread(() => HandshakeAndReceiveLoop(conn));

                        conn.receiveThread = receiveThread;

                        receiveThread.IsBackground = true;
                        receiveThread.Start();
                    }
                }
                catch (SocketException)
                {
                    // check for Interrupted/Abort
                    Utils.CheckForInterupt();
                    throw;
                }
            }
            catch (ThreadInterruptedException e) { Log.InfoException(e); }
            catch (ThreadAbortException e) { Log.InfoException(e); }
            catch (Exception e) { Log.Exception(e); }
        }

        void HandshakeAndReceiveLoop(Connection conn)
        {
            try
            {
                bool success = sslHelper.TryCreateStream(conn);
                if (!success)
                {
                    Console.ForegroundColor = ConsoleColor.Red;
                    Console.WriteLine($"[SimpleWebTransport] Failed to create SSL Stream {conn}");
                    Console.ResetColor();
<<<<<<< HEAD

=======
>>>>>>> 8d348a75
                    conn.Dispose();
                    return;
                }

                success = handShake.TryHandshake(conn);

                if (success)
                {
                    Console.WriteLine($"[SimpleWebTransport] Sent Handshake {conn}, false");
                }
                else
                {
                    Console.ForegroundColor = ConsoleColor.Red;
                    Console.WriteLine($"[SimpleWebTransport] Handshake Failed {conn}");
                    Console.ResetColor();
<<<<<<< HEAD

=======
>>>>>>> 8d348a75
                    conn.Dispose();
                    return;
                }

                // check if Stop has been called since accepting this client
                if (serverStopped)
                {
                    Console.WriteLine("[SimpleWebTransport] Server stops after successful handshake", false);
                    return;
                }

                conn.connId = Interlocked.Increment(ref _idCounter);
                connections.TryAdd(conn.connId, conn);

                receiveQueue.Enqueue(new Message(conn.connId, EventType.Connected));

                Thread sendThread = new Thread(() =>
                {
                    SendLoop.Config sendConfig = new SendLoop.Config(
                        conn,
                        bufferSize: Constants.HeaderSize + maxMessageSize,
                        setMask: false);

                    SendLoop.Loop(sendConfig);
                });

                conn.sendThread = sendThread;
                sendThread.IsBackground = true;
                sendThread.Name = $"SendThread {conn.connId}";
                sendThread.Start();

                ReceiveLoop.Config receiveConfig = new ReceiveLoop.Config(
                    conn,
                    maxMessageSize,
                    expectMask: true,
                    receiveQueue,
                    bufferPool);

                ReceiveLoop.Loop(receiveConfig);
            }
            catch (ThreadInterruptedException e)
            {
                Console.ForegroundColor = ConsoleColor.Red;
                Console.WriteLine($"[SimpleWebTransport] Handshake ThreadInterruptedException {e.Message}");
                Console.ResetColor();
            }
            catch (ThreadAbortException e)
            {
                Console.ForegroundColor = ConsoleColor.Red;
                Console.WriteLine($"[SimpleWebTransport] Handshake ThreadAbortException {e.Message}");
                Console.ResetColor();
            }
            catch (Exception e)
            {
                Console.ForegroundColor = ConsoleColor.Red;
                Console.WriteLine($"[SimpleWebTransport] Handshake Exception {e.Message}");
                Console.ResetColor();
            }
            finally
            {
                // close here in case connect fails
                conn.Dispose();
            }
        }

        void AfterConnectionDisposed(Connection conn)
        {
            if (conn.connId != Connection.IdNotSet)
            {
                receiveQueue.Enqueue(new Message(conn.connId, EventType.Disconnected));
                connections.TryRemove(conn.connId, out Connection _);
            }
        }

        public void Send(int id, ArrayBuffer buffer)
        {
            if (connections.TryGetValue(id, out Connection conn))
            {
                conn.sendQueue.Enqueue(buffer);
                conn.sendPending.Set();
            }
            else
            {
                Console.ForegroundColor = ConsoleColor.Yellow;
                Console.WriteLine($"[SimpleWebTransport] Cannot send message to {id} because connection was not found in dictionary. Maybe it disconnected.");
                Console.ResetColor();
            }
        }

        public bool CloseConnection(int id)
        {
            if (connections.TryGetValue(id, out Connection conn))
            {
                Console.ForegroundColor = ConsoleColor.Magenta;
                Console.WriteLine($"[SimpleWebTransport] Kicking connection {id}");
                Console.ResetColor();
<<<<<<< HEAD

=======
>>>>>>> 8d348a75
                conn.Dispose();
                return true;
            }
            else
            {
                Console.ForegroundColor = ConsoleColor.Yellow;
                Console.WriteLine($"[SimpleWebTransport] Failed to kick {id} because id not found.");
                Console.ResetColor();

                return false;
            }
        }

        public string GetClientAddress(int id)
        {
            if (connections.TryGetValue(id, out Connection conn))
            {
                return conn.client.Client.RemoteEndPoint.ToString();
            }
            else
            {
                Console.ForegroundColor = ConsoleColor.Yellow;
                Console.WriteLine($"[SimpleWebTransport] Cannot get address of connection {id} because connection was not found in dictionary.");
                Console.ResetColor();
<<<<<<< HEAD

=======
>>>>>>> 8d348a75
                return null;
            }
        }
    }
}<|MERGE_RESOLUTION|>--- conflicted
+++ resolved
@@ -56,10 +56,7 @@
             acceptThread = null;
 
             Console.WriteLine($"[SimpleWebTransport] Server stopped...closing all connections.");
-<<<<<<< HEAD
-
-=======
->>>>>>> 8d348a75
+
             // make copy so that foreach doesn't break if values are removed
             Connection[] connectionsCopy = connections.Values.ToArray();
             foreach (Connection conn in connectionsCopy)
@@ -117,10 +114,6 @@
                     Console.ForegroundColor = ConsoleColor.Red;
                     Console.WriteLine($"[SimpleWebTransport] Failed to create SSL Stream {conn}");
                     Console.ResetColor();
-<<<<<<< HEAD
-
-=======
->>>>>>> 8d348a75
                     conn.Dispose();
                     return;
                 }
@@ -136,10 +129,6 @@
                     Console.ForegroundColor = ConsoleColor.Red;
                     Console.WriteLine($"[SimpleWebTransport] Handshake Failed {conn}");
                     Console.ResetColor();
-<<<<<<< HEAD
-
-=======
->>>>>>> 8d348a75
                     conn.Dispose();
                     return;
                 }
@@ -236,10 +225,6 @@
                 Console.ForegroundColor = ConsoleColor.Magenta;
                 Console.WriteLine($"[SimpleWebTransport] Kicking connection {id}");
                 Console.ResetColor();
-<<<<<<< HEAD
-
-=======
->>>>>>> 8d348a75
                 conn.Dispose();
                 return true;
             }
@@ -264,10 +249,7 @@
                 Console.ForegroundColor = ConsoleColor.Yellow;
                 Console.WriteLine($"[SimpleWebTransport] Cannot get address of connection {id} because connection was not found in dictionary.");
                 Console.ResetColor();
-<<<<<<< HEAD
-
-=======
->>>>>>> 8d348a75
+
                 return null;
             }
         }
