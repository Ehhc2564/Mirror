using System;
using System.Collections.Generic;
using System.Linq;
using Mirror.RemoteCalls;
using UnityEngine;

namespace Mirror
{
    public enum ReplacePlayerOptions
    {
        /// <summary>Player Object remains active on server and clients. Ownership is not removed</summary>
        KeepAuthority,
        /// <summary>Player Object remains active on server and clients. Only ownership is removed</summary>
        KeepActive,
        /// <summary>Player Object is unspawned on clients but remains on server</summary>
        Unspawn,
        /// <summary>Player Object is destroyed on server and clients</summary>
        Destroy
    }

    public enum RemovePlayerOptions
    {
        /// <summary>Player Object remains active on server and clients. Only ownership is removed</summary>
        KeepActive,
        /// <summary>Player Object is unspawned on clients but remains on server</summary>
        Unspawn,
        /// <summary>Player Object is destroyed on server and clients</summary>
        Destroy
    }

    /// <summary>NetworkServer handles remote connections and has a local connection for a local client.</summary>
    public static partial class NetworkServer
    {
        static bool initialized;
        public static int maxConnections;

        /// <summary>Server Update frequency, per second. Use around 60Hz for fast paced games like Counter-Strike to minimize latency. Use around 30Hz for games like WoW to minimize computations. Use around 1-10Hz for slow paced games like EVE.</summary>
        // overwritten by NetworkManager (if any)
        public static int tickRate = 60;

        // tick rate is in Hz.
        // convert to interval in seconds for convenience where needed.
        //
        // send interval is 1 / sendRate.
        // but for tests we need a way to set it to exactly 0.
        // 1 / int.max would not be exactly 0, so handel that manually.
        public static float tickInterval => tickRate < int.MaxValue ? 1f / tickRate : 0; // for 30 Hz, that's 33ms

        // time & value snapshot interpolation are separate.
        // -> time is interpolated globally on NetworkClient / NetworkConnection
        // -> value is interpolated per-component, i.e. NetworkTransform.
        // however, both need to be on the same send interval.
        public static int sendRate => tickRate;
        public static float sendInterval => sendRate < int.MaxValue ? 1f / sendRate : 0; // for 30 Hz, that's 33ms
        static double lastSendTime;

        /// <summary>Connection to host mode client (if any)</summary>
        public static LocalConnectionToClient localConnection { get; private set; }

        /// <summary>Dictionary of all server connections, with connectionId as key</summary>
        public static Dictionary<int, NetworkConnectionToClient> connections =
            new Dictionary<int, NetworkConnectionToClient>();

        /// <summary>Message Handlers dictionary, with messageId as key</summary>
        internal static Dictionary<ushort, NetworkMessageDelegate> handlers =
            new Dictionary<ushort, NetworkMessageDelegate>();

        /// <summary>All spawned NetworkIdentities by netId.</summary>
        // server sees ALL spawned ones.
        public static readonly Dictionary<uint, NetworkIdentity> spawned =
            new Dictionary<uint, NetworkIdentity>();

        /// <summary>Single player mode can use dontListen to not accept incoming connections</summary>
        // see also: https://github.com/vis2k/Mirror/pull/2595
        public static bool dontListen;

        /// <summary>active checks if the server has been started either has standalone or as host server.</summary>
        public static bool active { get; internal set; }

        /// <summary>active checks if the server has been started in host mode.</summary>
        // naming consistent with NetworkClient.activeHost.
        public static bool activeHost => localConnection != null;

        // scene loading
        public static bool isLoadingScene;

        // interest management component (optional)
        // by default, everyone observes everyone
        public static InterestManagementBase aoi;

        // For security, it is recommended to disconnect a player if a networked
        // action triggers an exception\nThis could prevent components being
        // accessed in an undefined state, which may be an attack vector for
        // exploits.
        //
        // However, some games may want to allow exceptions in order to not
        // interrupt the player's experience.
        public static bool exceptionsDisconnect = true; // security by default

        // Mirror global disconnect inactive option, independent of Transport.
        // not all Transports do this properly, and it's easiest to configure this just once.
        // this is very useful for some projects, keep it.
        public static bool disconnectInactiveConnections;
        public static float disconnectInactiveTimeout = 60;

        // OnConnected / OnDisconnected used to be NetworkMessages that were
        // invoked. this introduced a bug where external clients could send
        // Connected/Disconnected messages over the network causing undefined
        // behaviour.
        // => public so that custom NetworkManagers can hook into it
        public static Action<NetworkConnectionToClient> OnConnectedEvent;
        public static Action<NetworkConnectionToClient> OnDisconnectedEvent;
        public static Action<NetworkConnectionToClient, TransportError, string> OnErrorEvent;
        public static Action<NetworkConnectionToClient, Exception> OnTransportExceptionEvent;

        // keep track of actual achieved tick rate.
        // might become lower under heavy load.
        // very useful for profiling etc.
        // measured over 1s each, same as frame rate. no EMA here.
        public static int actualTickRate;
        static double actualTickRateStart;   // start time when counting
        static int actualTickRateCounter; // current counter since start

        // profiling
        // includes transport update time, because transport calls handlers etc.
        // averaged over 1s by passing 'tickRate' to constructor.
        public static TimeSample earlyUpdateDuration;
        public static TimeSample lateUpdateDuration;

        // capture full Unity update time from before Early- to after LateUpdate
        public static TimeSample fullUpdateDuration;

        /// <summary>Starts server and listens to incoming connections with max connections limit.</summary>
        public static void Listen(int maxConns)
        {
            Initialize();
            maxConnections = maxConns;

            // only start server if we want to listen
            if (!dontListen)
            {
                Transport.active.ServerStart();

                if (Transport.active is PortTransport portTransport)
                {
                    if (Utils.IsHeadless())
                    {
#if !UNITY_EDITOR
                        Console.ForegroundColor = ConsoleColor.Green;
                        Console.WriteLine($"Server listening on port {portTransport.Port}");
                        Console.ResetColor();
#else
                        Debug.Log($"Server listening on port {portTransport.Port}");
#endif
                    }
                }
                else
                    Debug.Log("Server started listening");
            }

            active = true;
            RegisterMessageHandlers();
        }

        // initialization / shutdown ///////////////////////////////////////////
        static void Initialize()
        {
            if (initialized)
                return;

            // safety: ensure Weaving succeded.
            // if it silently failed, we would get lots of 'writer not found'
            // and other random errors at runtime instead. this is cleaner.
            if (!WeaverFuse.Weaved())
            {
                // if it failed, throw an exception to early exit all Listen calls.
                throw new Exception("NetworkServer won't start because Weaving failed or didn't run.");
            }

            // Debug.Log($"NetworkServer Created version {Version.Current}");

            //Make sure connections are cleared in case any old connections references exist from previous sessions
            connections.Clear();

            // reset Interest Management so that rebuild intervals
            // start at 0 when starting again.
            if (aoi != null) aoi.ResetState();

            // reset NetworkTime
            NetworkTime.ResetStatics();

            Debug.Assert(Transport.active != null, "There was no active transport when calling NetworkServer.Listen, If you are calling Listen manually then make sure to set 'Transport.active' first");
            AddTransportHandlers();

            initialized = true;

            // profiling
            earlyUpdateDuration = new TimeSample(sendRate);
            lateUpdateDuration = new TimeSample(sendRate);
            fullUpdateDuration = new TimeSample(sendRate);
        }

        static void AddTransportHandlers()
        {
            // += so that other systems can also hook into it (i.e. statistics)
#pragma warning disable CS0618 // Type or member is obsolete
            Transport.active.OnServerConnected += OnTransportConnected;
#pragma warning restore CS0618 // Type or member is obsolete
            Transport.active.OnServerConnectedWithAddress += OnTransportConnectedWithAddress;
            Transport.active.OnServerDataReceived += OnTransportData;
            Transport.active.OnServerDisconnected += OnTransportDisconnected;
            Transport.active.OnServerError += OnTransportError;
            Transport.active.OnServerTransportException += OnTransportException;
        }

        /// <summary>Shuts down the server and disconnects all clients</summary>
        // RuntimeInitializeOnLoadMethod -> fast playmode without domain reload
        [RuntimeInitializeOnLoadMethod(RuntimeInitializeLoadType.BeforeSceneLoad)]
        public static void Shutdown()
        {
            if (initialized)
            {
                DisconnectAll();

                // stop the server.
                // we do NOT call Transport.Shutdown, because someone only
                // called NetworkServer.Shutdown. we can't assume that the
                // client is supposed to be shut down too!
                //
                // NOTE: stop no matter what, even if 'dontListen':
                //       someone might enabled dontListen at runtime.
                //       but we still need to stop the server.
                //       fixes https://github.com/vis2k/Mirror/issues/2536
                Transport.active.ServerStop();

                // transport handlers are hooked into when initializing.
                // so only remove them when shutting down.
                RemoveTransportHandlers();

                initialized = false;
            }

            // Reset all statics here....
            dontListen = false;
            isLoadingScene = false;
            lastSendTime = 0;
            actualTickRate = 0;

            localConnection = null;

            connections.Clear();
            connectionsCopy.Clear();
            handlers.Clear();

            // destroy all spawned objects, _then_ set inactive.
            // make sure .active is still true before calling this.
            // otherwise modifying SyncLists in OnStopServer would throw
            // because .IsWritable() check checks if NetworkServer.active.
            // https://github.com/MirrorNetworking/Mirror/issues/3344
            CleanupSpawned();
            active = false;

            // sets nextNetworkId to 1
            // sets clientAuthorityCallback to null
            // sets previousLocalPlayer to null
            NetworkIdentity.ResetStatics();

            // clear events. someone might have hooked into them before, but
            // we don't want to use those hooks after Shutdown anymore.
            OnConnectedEvent = null;
            OnDisconnectedEvent = null;
            OnErrorEvent = null;
            OnTransportExceptionEvent = null;

            if (aoi != null) aoi.ResetState();
        }

        static void RemoveTransportHandlers()
        {
            // -= so that other systems can also hook into it (i.e. statistics)
#pragma warning disable CS0618 // Type or member is obsolete
            Transport.active.OnServerConnected -= OnTransportConnected;
#pragma warning restore CS0618 // Type or member is obsolete
            Transport.active.OnServerConnectedWithAddress -= OnTransportConnectedWithAddress;
            Transport.active.OnServerDataReceived -= OnTransportData;
            Transport.active.OnServerDisconnected -= OnTransportDisconnected;
            Transport.active.OnServerError -= OnTransportError;
        }

        // Note: NetworkClient.DestroyAllClientObjects does the same on client.
        static void CleanupSpawned()
        {
            // iterate a COPY of spawned.
            // DestroyObject removes them from the original collection.
            // removing while iterating is not allowed.
            foreach (NetworkIdentity identity in spawned.Values.ToList())
            {
                if (identity != null)
                {
                    // NetworkServer.Destroy resets if scene object, destroys if prefab.
                    Destroy(identity.gameObject);
                }
            }

            spawned.Clear();
        }

        internal static void RegisterMessageHandlers()
        {
            RegisterHandler<ReadyMessage>(OnClientReadyMessage);
            RegisterHandler<CommandMessage>(OnCommandMessage);
            RegisterHandler<NetworkPingMessage>(NetworkTime.OnServerPing, false);
            RegisterHandler<NetworkPongMessage>(NetworkTime.OnServerPong, false);
            RegisterHandler<EntityStateMessage>(OnEntityStateMessage, true);
            RegisterHandler<TimeSnapshotMessage>(OnTimeSnapshotMessage, false); // unreliable may arrive before reliable authority went through
        }

        // remote calls ////////////////////////////////////////////////////////
        // Handle command from specific player, this could be one of multiple
        // players on a single client
        // default ready handler.
        static void OnClientReadyMessage(NetworkConnectionToClient conn, ReadyMessage msg)
        {
            // Debug.Log($"Default handler for ready message from {conn}");
            SetClientReady(conn);
        }

        static void OnCommandMessage(NetworkConnectionToClient conn, CommandMessage msg, int channelId)
        {
            if (!conn.isReady)
            {
                // Clients may be set NotReady due to scene change or other game logic by user, e.g. respawning.
                // Ignore commands that may have been in flight before client received NotReadyMessage message.
                // Unreliable messages may be out of order, so don't spam warnings for those.
                if (channelId == Channels.Reliable)
                {
                    // Attempt to identify the target object, component, and method to narrow down the cause of the error.
                    if (spawned.TryGetValue(msg.netId, out NetworkIdentity netIdentity))
                        if (msg.componentIndex < netIdentity.NetworkBehaviours.Length && netIdentity.NetworkBehaviours[msg.componentIndex] is NetworkBehaviour component)
                            if (RemoteProcedureCalls.GetFunctionMethodName(msg.functionHash, out string methodName))
                            {
                                Debug.LogWarning($"Command {methodName} received for {netIdentity.name} [netId={msg.netId}] component {component.name} [index={msg.componentIndex}] when client not ready.\nThis may be ignored if client intentionally set NotReady.");
                                return;
                            }

                    Debug.LogWarning("Command received while client is not ready.\nThis may be ignored if client intentionally set NotReady.");
                }
                return;
            }

            if (!spawned.TryGetValue(msg.netId, out NetworkIdentity identity))
            {
                // over reliable channel, commands should always come after spawn.
                // over unreliable, they might come in before the object was spawned.
                // for example, NetworkTransform.
                // let's not spam the console for unreliable out of order messages.
                if (channelId == Channels.Reliable)
                    Debug.LogWarning($"Spawned object not found when handling Command message netId={msg.netId}");
                return;
            }

            // Commands can be for player objects, OR other objects with client-authority
            // -> so if this connection's controller has a different netId then
            //    only allow the command if clientAuthorityOwner
            bool requiresAuthority = RemoteProcedureCalls.CommandRequiresAuthority(msg.functionHash);
            if (requiresAuthority && identity.connectionToClient != conn)
            {
                // Attempt to identify the component and method to narrow down the cause of the error.
                if (msg.componentIndex < identity.NetworkBehaviours.Length && identity.NetworkBehaviours[msg.componentIndex] is NetworkBehaviour component)
                    if (RemoteProcedureCalls.GetFunctionMethodName(msg.functionHash, out string methodName))
                    {
                        Debug.LogWarning($"Command {methodName} received for {identity.name} [netId={msg.netId}] component {component.name} [index={msg.componentIndex}] without authority");
                        return;
                    }

                Debug.LogWarning($"Command received for {identity.name} [netId={msg.netId}] without authority");
                return;
            }

            // Debug.Log($"OnCommandMessage for netId:{msg.netId} conn:{conn}");

            using (NetworkReaderPooled networkReader = NetworkReaderPool.Get(msg.payload))
                identity.HandleRemoteCall(msg.componentIndex, msg.functionHash, RemoteCallType.Command, networkReader, conn);
        }

        // client to server broadcast //////////////////////////////////////////
        // for client's owned ClientToServer components.
        static void OnEntityStateMessage(NetworkConnectionToClient connection, EntityStateMessage message)
        {
            // need to validate permissions carefully.
            // an attacker may attempt to modify a not-owned or not-ClientToServer component.

            // valid netId?
            if (spawned.TryGetValue(message.netId, out NetworkIdentity identity) && identity != null)
            {
                // owned by the connection?
                if (identity.connectionToClient == connection)
                {
                    using (NetworkReaderPooled reader = NetworkReaderPool.Get(message.payload))
                    {
                        // DeserializeServer checks permissions internally.
                        // failure to deserialize disconnects to prevent exploits.
                        if (!identity.DeserializeServer(reader))
                        {
                            if (exceptionsDisconnect)
                            {
                                Debug.LogError($"Server failed to deserialize client state for {identity.name} with netId={identity.netId}, Disconnecting.");
                                connection.Disconnect();
                            }
                            else
                                Debug.LogWarning($"Server failed to deserialize client state for {identity.name} with netId={identity.netId}.");
                        }
                    }
                }
                // An attacker may attempt to modify another connection's entity
                // This could also be a race condition of message in flight when
                // RemoveClientAuthority is called, so not malicious.
                // Don't disconnect, just log the warning.
                else
                    Debug.LogWarning($"EntityStateMessage from {connection} for {identity.name} without authority.");
            }
            // no warning. don't spam server logs.
            // else Debug.LogWarning($"Did not find target for sync message for {message.netId} . Note: this can be completely normal because UDP messages may arrive out of order, so this message might have arrived after a Destroy message.");
        }

        // client sends TimeSnapshotMessage every sendInterval.
        // batching already includes the remoteTimestamp.
        // we simply insert it on-message here.
        // => only for reliable channel. unreliable would always arrive earlier.
        static void OnTimeSnapshotMessage(NetworkConnectionToClient connection, TimeSnapshotMessage _)
        {
            // insert another snapshot for snapshot interpolation.
            // before calling OnDeserialize so components can use
            // NetworkTime.time and NetworkTime.timeStamp.

            // TODO validation?
            // maybe we shouldn't allow timeline to deviate more than a certain %.
            // for now, this is only used for client authority movement.

            // Unity 2019 doesn't have Time.timeAsDouble yet
            //
            // NetworkTime uses unscaled time and ignores Time.timeScale.
            // fixes Time.timeScale getting server & client time out of sync:
            // https://github.com/MirrorNetworking/Mirror/issues/3409
            connection.OnTimeSnapshot(new TimeSnapshot(connection.remoteTimeStamp, NetworkTime.localTime));
        }

        // connections /////////////////////////////////////////////////////////
        /// <summary>Add a connection and setup callbacks. Returns true if not added yet.</summary>
        public static bool AddConnection(NetworkConnectionToClient conn)
        {
            if (!connections.ContainsKey(conn.connectionId))
            {
                // connection cannot be null here or conn.connectionId
                // would throw NRE
                connections[conn.connectionId] = conn;
                return true;
            }
            // already a connection with this id
            return false;
        }

        /// <summary>Removes a connection by connectionId. Returns true if removed.</summary>
        public static bool RemoveConnection(int connectionId) =>
            connections.Remove(connectionId);

        // called by LocalClient to add itself. don't call directly.
        // TODO consider internal setter instead?
        internal static void SetLocalConnection(LocalConnectionToClient conn)
        {
            if (localConnection != null)
            {
                Debug.LogError("Local Connection already exists");
                return;
            }

            localConnection = conn;
        }

        // removes local connection to client
        internal static void RemoveLocalConnection()
        {
            if (localConnection != null)
            {
                localConnection.Disconnect();
                localConnection = null;
            }
            RemoveConnection(0);
        }

        /// <summary>True if we have external connections (that are not host)</summary>
        public static bool HasExternalConnections()
        {
            // any connections?
            if (connections.Count > 0)
            {
                // only host connection?
                if (connections.Count == 1 && localConnection != null)
                    return false;

                // otherwise we have real external connections
                return true;
            }
            return false;
        }

        // send ////////////////////////////////////////////////////////////////
        /// <summary>Send a message to all clients, even those that haven't joined the world yet (non ready)</summary>
        public static void SendToAll<T>(T message, int channelId = Channels.Reliable, bool sendToReadyOnly = false)
            where T : struct, NetworkMessage
        {
            if (!active)
            {
                Debug.LogWarning("Can not send using NetworkServer.SendToAll<T>(T msg) because NetworkServer is not active");
                return;
            }

            // Debug.Log($"Server.SendToAll {typeof(T)}");
            using (NetworkWriterPooled writer = NetworkWriterPool.Get())
            {
                // pack message only once
                NetworkMessages.Pack(message, writer);
                ArraySegment<byte> segment = writer.ToArraySegment();

                // validate packet size immediately.
                // we know how much can fit into one batch at max.
                // if it's larger, log an error immediately with the type <T>.
                // previously we only logged in Update() when processing batches,
                // but there we don't have type information anymore.
                int max = NetworkMessages.MaxMessageSize(channelId);
                if (writer.Position > max)
                {
                    Debug.LogError($"NetworkServer.SendToAll: message of type {typeof(T)} with a size of {writer.Position} bytes is larger than the max allowed message size in one batch: {max}.\nThe message was dropped, please make it smaller.");
                    return;
                }

                // filter and then send to all internet connections at once
                // -> makes code more complicated, but is HIGHLY worth it to
                //    avoid allocations, allow for multicast, etc.
                int count = 0;
                foreach (NetworkConnectionToClient conn in connections.Values)
                {
                    if (sendToReadyOnly && !conn.isReady)
                        continue;

                    count++;
                    conn.Send(segment, channelId);
                }

                NetworkDiagnostics.OnSend(message, channelId, segment.Count, count);
            }
        }

        /// <summary>Send a message to all clients which have joined the world (are ready).</summary>
        // TODO put rpcs into NetworkServer.Update WorldState packet, then finally remove SendToReady!
        public static void SendToReady<T>(T message, int channelId = Channels.Reliable)
            where T : struct, NetworkMessage
        {
            if (!active)
            {
                Debug.LogWarning("Can not send using NetworkServer.SendToReady<T>(T msg) because NetworkServer is not active");
                return;
            }

            SendToAll(message, channelId, true);
        }

        // this is like SendToReadyObservers - but it doesn't check the ready flag on the connection.
        // this is used for ObjectDestroy messages.
        static void SendToObservers<T>(NetworkIdentity identity, T message, int channelId = Channels.Reliable)
            where T : struct, NetworkMessage
        {
            // Debug.Log($"Server.SendToObservers {typeof(T)}");
            if (identity == null || identity.observers.Count == 0)
                return;

            using (NetworkWriterPooled writer = NetworkWriterPool.Get())
            {
                // pack message into byte[] once
                NetworkMessages.Pack(message, writer);
                ArraySegment<byte> segment = writer.ToArraySegment();

                // validate packet size immediately.
                // we know how much can fit into one batch at max.
                // if it's larger, log an error immediately with the type <T>.
                // previously we only logged in Update() when processing batches,
                // but there we don't have type information anymore.
                int max = NetworkMessages.MaxMessageSize(channelId);
                if (writer.Position > max)
                {
                    Debug.LogError($"NetworkServer.SendToObservers: message of type {typeof(T)} with a size of {writer.Position} bytes is larger than the max allowed message size in one batch: {max}.\nThe message was dropped, please make it smaller.");
                    return;
                }

                foreach (NetworkConnectionToClient conn in identity.observers.Values)
                {
                    conn.Send(segment, channelId);
                }

                NetworkDiagnostics.OnSend(message, channelId, segment.Count, identity.observers.Count);
            }
        }

        /// <summary>Send a message to only clients which are ready with option to include the owner of the object identity</summary>
        // TODO obsolete this later. it's not used anymore
        public static void SendToReadyObservers<T>(NetworkIdentity identity, T message, bool includeOwner = true, int channelId = Channels.Reliable)
            where T : struct, NetworkMessage
        {
            // Debug.Log($"Server.SendToReady {typeof(T)}");
            if (identity == null || identity.observers.Count == 0)
                return;

            using (NetworkWriterPooled writer = NetworkWriterPool.Get())
            {
                // pack message only once
                NetworkMessages.Pack(message, writer);
                ArraySegment<byte> segment = writer.ToArraySegment();

                // validate packet size immediately.
                // we know how much can fit into one batch at max.
                // if it's larger, log an error immediately with the type <T>.
                // previously we only logged in Update() when processing batches,
                // but there we don't have type information anymore.
                int max = NetworkMessages.MaxMessageSize(channelId);
                if (writer.Position > max)
                {
                    Debug.LogError($"NetworkServer.SendToReadyObservers: message of type {typeof(T)} with a size of {writer.Position} bytes is larger than the max allowed message size in one batch: {max}.\nThe message was dropped, please make it smaller.");
                    return;
                }

                int count = 0;
                foreach (NetworkConnectionToClient conn in identity.observers.Values)
                {
                    bool isOwner = conn == identity.connectionToClient;
                    if ((!isOwner || includeOwner) && conn.isReady)
                    {
                        count++;
                        conn.Send(segment, channelId);
                    }
                }

                NetworkDiagnostics.OnSend(message, channelId, segment.Count, count);
            }
        }

        /// <summary>Send a message to only clients which are ready including the owner of the NetworkIdentity</summary>
        // TODO obsolete this later. it's not used anymore
        public static void SendToReadyObservers<T>(NetworkIdentity identity, T message, int channelId)
            where T : struct, NetworkMessage
        {
            SendToReadyObservers(identity, message, true, channelId);
        }

        // transport events ////////////////////////////////////////////////////
        // called by transport
        static void OnTransportConnected(int connectionId)
            => OnTransportConnectedWithAddress(connectionId, Transport.active.ServerGetClientAddress(connectionId));

        static void OnTransportConnectedWithAddress(int connectionId, string clientAddress)
        {
            if (IsConnectionAllowed(connectionId))
            {
                // create a connection
                NetworkConnectionToClient conn = new NetworkConnectionToClient(connectionId, clientAddress);
                OnConnected(conn);
            }
            else
            {
                // kick the client immediately
                Transport.active.ServerDisconnect(connectionId);
            }
        }

        static bool IsConnectionAllowed(int connectionId)
        {
            // connectionId needs to be != 0 because 0 is reserved for local player
            // note that some transports like kcp generate connectionId by
            // hashing which can be < 0 as well, so we need to allow < 0!
            if (connectionId == 0)
            {
                Debug.LogError($"Server.HandleConnect: invalid connectionId: {connectionId} . Needs to be != 0, because 0 is reserved for local player.");
                return false;
            }

            // connectionId not in use yet?
            if (connections.ContainsKey(connectionId))
            {
                Debug.LogError($"Server connectionId {connectionId} already in use...client will be kicked");
                return false;
            }

            // are more connections allowed? if not, kick
            // (it's easier to handle this in Mirror, so Transports can have
            //  less code and third party transport might not do that anyway)
            // (this way we could also send a custom 'tooFull' message later,
            //  Transport can't do that)
            if (connections.Count >= maxConnections)
            {
                Debug.LogError($"Server full, client {connectionId} will be kicked");
                return false;
            }

            return true;
        }

        internal static void OnConnected(NetworkConnectionToClient conn)
        {
            // Debug.Log($"Server accepted client:{conn}");

            // add connection and invoke connected event
            AddConnection(conn);
            OnConnectedEvent?.Invoke(conn);
        }

        static bool UnpackAndInvoke(NetworkConnectionToClient connection, NetworkReader reader, int channelId)
        {
            if (NetworkMessages.UnpackId(reader, out ushort msgType))
            {
                // try to invoke the handler for that message
                if (handlers.TryGetValue(msgType, out NetworkMessageDelegate handler))
                {
                    handler.Invoke(connection, reader, channelId);
                    connection.lastMessageTime = Time.time;
                    return true;
                }
                else
                {
                    // message in a batch are NOT length prefixed to save bandwidth.
                    // every message needs to be handled and read until the end.
                    // otherwise it would overlap into the next message.
                    // => need to warn and disconnect to avoid undefined behaviour.
                    // => WARNING, not error. can happen if attacker sends random data.
                    Debug.LogWarning($"Unknown message id: {msgType} for connection: {connection}. This can happen if no handler was registered for this message.");
                    // simply return false. caller is responsible for disconnecting.
                    //connection.Disconnect();
                    return false;
                }
            }
            else
            {
                // => WARNING, not error. can happen if attacker sends random data.
                Debug.LogWarning($"Invalid message header for connection: {connection}.");
                // simply return false. caller is responsible for disconnecting.
                //connection.Disconnect();
                return false;
            }
        }

        // called by transport
        internal static void OnTransportData(int connectionId, ArraySegment<byte> data, int channelId)
        {
            if (connections.TryGetValue(connectionId, out NetworkConnectionToClient connection))
            {
                // client might batch multiple messages into one packet.
                // feed it to the Unbatcher.
                // NOTE: we don't need to associate a channelId because we
                //       always process all messages in the batch.
                if (!connection.unbatcher.AddBatch(data))
                {
                    if (exceptionsDisconnect)
                    {
                        Debug.LogError($"NetworkServer: received message from connectionId:{connectionId} was too short (messages should start with message id). Disconnecting.");
                        connection.Disconnect();
                    }
                    else
                        Debug.LogWarning($"NetworkServer: received message from connectionId:{connectionId} was too short (messages should start with message id).");

                    return;
                }

                // process all messages in the batch.
                // only while NOT loading a scene.
                // if we get a scene change message, then we need to stop
                // processing. otherwise we might apply them to the old scene.
                // => fixes https://github.com/vis2k/Mirror/issues/2651
                //
                // NOTE: if scene starts loading, then the rest of the batch
                //       would only be processed when OnTransportData is called
                //       the next time.
                //       => consider moving processing to NetworkEarlyUpdate.
                while (!isLoadingScene &&
                       connection.unbatcher.GetNextMessage(out ArraySegment<byte> message, out double remoteTimestamp))
                {
                    using (NetworkReaderPooled reader = NetworkReaderPool.Get(message))
                    {
                        // enough to read at least header size?
                        if (reader.Remaining >= NetworkMessages.IdSize)
                        {
                            // make remoteTimeStamp available to the user
                            connection.remoteTimeStamp = remoteTimestamp;

                            // handle message
                            if (!UnpackAndInvoke(connection, reader, channelId))
                            {
                                // warn, disconnect and return if failed
                                // -> warning because attackers might send random data
                                // -> messages in a batch aren't length prefixed.
                                //    failing to read one would cause undefined
                                //    behaviour for every message afterwards.
                                //    so we need to disconnect.
                                // -> return to avoid the below unbatches.count error.
                                //    we already disconnected and handled it.
                                if (exceptionsDisconnect)
                                {
                                    Debug.LogError($"NetworkServer: failed to unpack and invoke message. Disconnecting {connectionId}.");
                                    connection.Disconnect();
                                }
                                else
                                    Debug.LogWarning($"NetworkServer: failed to unpack and invoke message from connectionId:{connectionId}.");

                                return;
                            }
                        }
                        // otherwise disconnect
                        else
                        {
                            if (exceptionsDisconnect)
                            {
                                Debug.LogError($"NetworkServer: received message from connectionId:{connectionId} was too short (messages should start with message id). Disconnecting.");
                                connection.Disconnect();
                            }
                            else
                                Debug.LogWarning($"NetworkServer: received message from connectionId:{connectionId} was too short (messages should start with message id).");

                            return;
                        }
                    }
                }

                // if we weren't interrupted by a scene change,
                // then all batched messages should have been processed now.
                // otherwise batches would silently grow.
                // we need to log an error to avoid debugging hell.
                //
                // EXAMPLE: https://github.com/vis2k/Mirror/issues/2882
                // -> UnpackAndInvoke silently returned because no handler for id
                // -> Reader would never be read past the end
                // -> Batch would never be retired because end is never reached
                //
                // NOTE: prefixing every message in a batch with a length would
                //       avoid ever not reading to the end. for extra bandwidth.
                //
                // IMPORTANT: always keep this check to detect memory leaks.
                //            this took half a day to debug last time.
                if (!isLoadingScene && connection.unbatcher.BatchesCount > 0)
                {
                    Debug.LogError($"Still had {connection.unbatcher.BatchesCount} batches remaining after processing, even though processing was not interrupted by a scene change. This should never happen, as it would cause ever growing batches.\nPossible reasons:\n* A message didn't deserialize as much as it serialized\n*There was no message handler for a message id, so the reader wasn't read until the end.");
                }
            }
            else Debug.LogError($"HandleData Unknown connectionId:{connectionId}");
        }

        // called by transport
        // IMPORTANT: often times when disconnecting, we call this from Mirror
        //            too because we want to remove the connection and handle
        //            the disconnect immediately.
        //            => which is fine as long as we guarantee it only runs once
        //            => which we do by removing the connection!
        internal static void OnTransportDisconnected(int connectionId)
        {
            // Debug.Log($"Server disconnect client:{connectionId}");
            if (connections.TryGetValue(connectionId, out NetworkConnectionToClient conn))
            {
                conn.Cleanup();
                RemoveConnection(connectionId);
                // Debug.Log($"Server lost client:{connectionId}");

                // NetworkManager hooks into OnDisconnectedEvent to make
                // DestroyPlayerForConnection(conn) optional, e.g. for PvP MMOs
                // where players shouldn't be able to escape combat instantly.
                if (OnDisconnectedEvent != null)
                {
                    OnDisconnectedEvent.Invoke(conn);
                }
                // if nobody hooked into it, then simply call DestroyPlayerForConnection
                else
                {
                    DestroyPlayerForConnection(conn);
                }
            }
        }

        // transport errors are forwarded to high level
        static void OnTransportError(int connectionId, TransportError error, string reason)
        {
            // transport errors will happen. logging a warning is enough.
            // make sure the user does not panic.
            Debug.LogWarning($"Server Transport Error for connId={connectionId}: {error}: {reason}. This is fine.");
            // try get connection. passes null otherwise.
            connections.TryGetValue(connectionId, out NetworkConnectionToClient conn);
            OnErrorEvent?.Invoke(conn, error, reason);
        }

        // transport errors are forwarded to high level
        static void OnTransportException(int connectionId, Exception exception)
        {
            // transport errors will happen. logging a warning is enough.
            // make sure the user does not panic.
            Debug.LogWarning($"Server Transport Exception for connId={connectionId}: {exception}");
            // try get connection. passes null otherwise.
            connections.TryGetValue(connectionId, out NetworkConnectionToClient conn);
            OnTransportExceptionEvent?.Invoke(conn, exception);
        }

        /// <summary>Destroys all of the connection's owned objects on the server.</summary>
        // This is used when a client disconnects, to remove the players for
        // that client. This also destroys non-player objects that have client
        // authority set for this connection.
        public static void DestroyPlayerForConnection(NetworkConnectionToClient conn)
        {
            // destroy all objects owned by this connection, including the player object
            conn.DestroyOwnedObjects();
            // remove connection from all of its observing entities observers
            // fixes https://github.com/vis2k/Mirror/issues/2737
            // -> cleaning those up in NetworkConnection.Disconnect is NOT enough
            //    because voluntary disconnects from the other end don't call
            //    NetworkConnection.Disconnect()
            conn.RemoveFromObservingsObservers();
            conn.identity = null;
        }

        // message handlers ////////////////////////////////////////////////////
        /// <summary>Register a handler for message type T. Most should require authentication.</summary>
        // TODO obsolete this some day to always use the channelId version.
        //      all handlers in this version are wrapped with 1 extra action.
        public static void RegisterHandler<T>(Action<NetworkConnectionToClient, T> handler, bool requireAuthentication = true)
            where T : struct, NetworkMessage
        {
            ushort msgType = NetworkMessageId<T>.Id;
            if (handlers.ContainsKey(msgType))
            {
                Debug.LogWarning($"NetworkServer.RegisterHandler replacing handler for {typeof(T).FullName}, id={msgType}. If replacement is intentional, use ReplaceHandler instead to avoid this warning.");
            }

            // register Id <> Type in lookup for debugging.
            NetworkMessages.Lookup[msgType] = typeof(T);

            handlers[msgType] = NetworkMessages.WrapHandler(handler, requireAuthentication, exceptionsDisconnect);
        }

        /// <summary>Register a handler for message type T. Most should require authentication.</summary>
        // This version passes channelId to the handler.
        public static void RegisterHandler<T>(Action<NetworkConnectionToClient, T, int> handler, bool requireAuthentication = true)
            where T : struct, NetworkMessage
        {
            ushort msgType = NetworkMessageId<T>.Id;
            if (handlers.ContainsKey(msgType))
            {
                Debug.LogWarning($"NetworkServer.RegisterHandler replacing handler for {typeof(T).FullName}, id={msgType}. If replacement is intentional, use ReplaceHandler instead to avoid this warning.");
            }

            // register Id <> Type in lookup for debugging.
            NetworkMessages.Lookup[msgType] = typeof(T);

            handlers[msgType] = NetworkMessages.WrapHandler(handler, requireAuthentication, exceptionsDisconnect);
        }

        /// <summary>Replace a handler for message type T. Most should require authentication.</summary>
        public static void ReplaceHandler<T>(Action<T> handler, bool requireAuthentication = true)
            where T : struct, NetworkMessage
        {
            ReplaceHandler<T>((_, value) => { handler(value); }, requireAuthentication);
        }

        /// <summary>Replace a handler for message type T. Most should require authentication.</summary>
        public static void ReplaceHandler<T>(Action<NetworkConnectionToClient, T> handler, bool requireAuthentication = true)
            where T : struct, NetworkMessage
        {
            ushort msgType = NetworkMessageId<T>.Id;

            // register Id <> Type in lookup for debugging.
            NetworkMessages.Lookup[msgType] = typeof(T);

            handlers[msgType] = NetworkMessages.WrapHandler(handler, requireAuthentication, exceptionsDisconnect);
        }

        /// <summary>Replace a handler for message type T. Most should require authentication.</summary>
        public static void ReplaceHandler<T>(Action<NetworkConnectionToClient, T, int> handler, bool requireAuthentication = true)
            where T : struct, NetworkMessage
        {
            ushort msgType = NetworkMessageId<T>.Id;

            // register Id <> Type in lookup for debugging.
            NetworkMessages.Lookup[msgType] = typeof(T);

            handlers[msgType] = NetworkMessages.WrapHandler(handler, requireAuthentication, exceptionsDisconnect);
        }

        /// <summary>Unregister a handler for a message type T.</summary>
        public static void UnregisterHandler<T>()
            where T : struct, NetworkMessage
        {
            ushort msgType = NetworkMessageId<T>.Id;
            handlers.Remove(msgType);
        }

        /// <summary>Clears all registered message handlers.</summary>
        public static void ClearHandlers() => handlers.Clear();

        internal static bool GetNetworkIdentity(GameObject go, out NetworkIdentity identity)
        {
            if (!go.TryGetComponent(out identity))
            {
                Debug.LogError($"GameObject {go.name} doesn't have NetworkIdentity.");
                return false;
            }
            return true;
        }

        // disconnect //////////////////////////////////////////////////////////
        /// <summary>Disconnect all connections, including the local connection.</summary>
        // synchronous: handles disconnect events and cleans up fully before returning!
        public static void DisconnectAll()
        {
            // disconnect and remove all connections.
            // we can not use foreach here because if
            //   conn.Disconnect -> Transport.ServerDisconnect calls
            //   OnDisconnect -> NetworkServer.OnDisconnect(connectionId)
            // immediately then OnDisconnect would remove the connection while
            // we are iterating here.
            //   see also: https://github.com/vis2k/Mirror/issues/2357
            // this whole process should be simplified some day.
            // until then, let's copy .Values to avoid InvalidOperationException.
            // note that this is only called when stopping the server, so the
            // copy is no performance problem.
            foreach (NetworkConnectionToClient conn in connections.Values.ToList())
            {
                // disconnect via connection->transport
                conn.Disconnect();

                // we want this function to be synchronous: handle disconnect
                // events and clean up fully before returning.
                // -> OnTransportDisconnected can safely be called without
                //    waiting for the Transport's callback.
                // -> it has checks to only run once.

                // call OnDisconnected unless local player in host mod
                // TODO unnecessary check?
                if (conn.connectionId != NetworkConnection.LocalConnectionId)
                    OnTransportDisconnected(conn.connectionId);
            }

            // cleanup
            connections.Clear();
            localConnection = null;
            // this used to set active=false.
            // however, then Shutdown can't properly destroy objects:
            // https://github.com/MirrorNetworking/Mirror/issues/3344
            // "DisconnectAll" should only disconnect all, not set inactive.
            // active = false;
        }

        // add/remove/replace player ///////////////////////////////////////////
        /// <summary>Called by server after AddPlayer message to add the player for the connection.</summary>
        // When a player is added for a connection, the client for that
        // connection is made ready automatically. The player object is
        // automatically spawned, so you do not need to call NetworkServer.Spawn
        // for that object. This function is used for "adding" a player, not for
        // "replacing" the player on a connection. If there is already a player
        // on this playerControllerId for this connection, this will fail.
        public static bool AddPlayerForConnection(NetworkConnectionToClient conn, GameObject player, uint assetId)
        {
            if (GetNetworkIdentity(player, out NetworkIdentity identity))
            {
                identity.assetId = assetId;
            }
            return AddPlayerForConnection(conn, player);
        }

        /// <summary>Called by server after AddPlayer message to add the player for the connection.</summary>
        // When a player is added for a connection, the client for that
        // connection is made ready automatically. The player object is
        // automatically spawned, so you do not need to call NetworkServer.Spawn
        // for that object. This function is used for "adding" a player, not for
        // "replacing" the player on a connection. If there is already a player
        // on this playerControllerId for this connection, this will fail.
        public static bool AddPlayerForConnection(NetworkConnectionToClient conn, GameObject player)
        {
            if (!player.TryGetComponent(out NetworkIdentity identity))
            {
                Debug.LogWarning($"AddPlayer: player GameObject has no NetworkIdentity. Please add a NetworkIdentity to {player}");
                return false;
            }

            // cannot have a player object in "Add" version
            if (conn.identity != null)
            {
                Debug.Log("AddPlayer: player object already exists");
                return false;
            }

            // make sure we have a controller before we call SetClientReady
            // because the observers will be rebuilt only if we have a controller
            conn.identity = identity;

            // Set the connection on the NetworkIdentity on the server, NetworkIdentity.SetLocalPlayer is not called on the server (it is on clients)
            identity.SetClientOwner(conn);

            // special case,  we are in host mode,  set hasAuthority to true so that all overrides see it
            if (conn is LocalConnectionToClient)
            {
                identity.isOwned = true;
                NetworkClient.InternalAddPlayer(identity);
            }

            // set ready if not set yet
            SetClientReady(conn);

            // Debug.Log($"Adding new playerGameObject object netId: {identity.netId} asset ID: {identity.assetId}");

            Respawn(identity);
            return true;
        }

        // Deprecated 2024-008-09
        [Obsolete("Use ReplacePlayerForConnection(NetworkConnectionToClient conn, GameObject player, uint assetId, ReplacePlayerOptions replacePlayerOptions) instead")]
        public static bool ReplacePlayerForConnection(NetworkConnectionToClient conn, GameObject player, uint assetId, bool keepAuthority = false)
        {
            if (GetNetworkIdentity(player, out NetworkIdentity identity))
                identity.assetId = assetId;

            return ReplacePlayerForConnection(conn, player, keepAuthority ? ReplacePlayerOptions.KeepAuthority : ReplacePlayerOptions.KeepActive);
        }

        // Deprecated 2024-008-09
        [Obsolete("Use ReplacePlayerForConnection(NetworkConnectionToClient conn, GameObject player, ReplacePlayerOptions replacePlayerOptions) instead")]
        public static bool ReplacePlayerForConnection(NetworkConnectionToClient conn, GameObject player, bool keepAuthority = false)
        {
            return ReplacePlayerForConnection(conn, player, keepAuthority ? ReplacePlayerOptions.KeepAuthority : ReplacePlayerOptions.KeepActive);
        }

        /// <summary>Replaces connection's player object. The old object is not destroyed.</summary>
        // This does NOT change the ready state of the connection, so it can safely be used while changing scenes.
        public static bool ReplacePlayerForConnection(NetworkConnectionToClient conn, GameObject player, uint assetId, ReplacePlayerOptions replacePlayerOptions)
        {
            if (GetNetworkIdentity(player, out NetworkIdentity identity))
                identity.assetId = assetId;

            return ReplacePlayerForConnection(conn, player, replacePlayerOptions);
        }

        /// <summary>Replaces connection's player object. The old object is not destroyed.</summary>
        // This does NOT change the ready state of the connection, so it can safely be used while changing scenes.
        public static bool ReplacePlayerForConnection(NetworkConnectionToClient conn, GameObject player, ReplacePlayerOptions replacePlayerOptions)
        {
            if (!player.TryGetComponent(out NetworkIdentity identity))
            {
                Debug.LogError($"ReplacePlayer: playerGameObject has no NetworkIdentity. Please add a NetworkIdentity to {player}");
                return false;
            }

            if (identity.connectionToClient != null && identity.connectionToClient != conn)
            {
                Debug.LogError($"Cannot replace player for connection. New player is already owned by a different connection{player}");
                return false;
            }

            //NOTE: there can be an existing player
            //Debug.Log("NetworkServer ReplacePlayer");

            NetworkIdentity previousPlayer = conn.identity;

            conn.identity = identity;

            // Set the connection on the NetworkIdentity on the server, NetworkIdentity.SetLocalPlayer is not called on the server (it is on clients)
            identity.SetClientOwner(conn);

            // special case,  we are in host mode,  set hasAuthority to true so that all overrides see it
            if (conn is LocalConnectionToClient)
            {
                identity.isOwned = true;
                NetworkClient.InternalAddPlayer(identity);
            }

            // add connection to observers AFTER the playerController was set.
            // by definition, there is nothing to observe if there is no player
            // controller.
            //
            // IMPORTANT: do this in AddPlayerForConnection & ReplacePlayerForConnection!
            SpawnObserversForConnection(conn);

            //Debug.Log($"Replacing playerGameObject object netId:{player.GetComponent<NetworkIdentity>().netId} asset ID {player.GetComponent<NetworkIdentity>().assetId}");

            Respawn(identity);

            switch (replacePlayerOptions)
            {
                case ReplacePlayerOptions.KeepAuthority:
                    // This needs to be sent to clear isLocalPlayer on
                    // client while keeping hasAuthority true
                    SendChangeOwnerMessage(previousPlayer, conn);
                    break;
                case ReplacePlayerOptions.KeepActive:
                    // This clears both isLocalPlayer and hasAuthority on client
                    previousPlayer.RemoveClientAuthority();
                    break;
                case ReplacePlayerOptions.Unspawn:
                    UnSpawn(previousPlayer.gameObject);
                    break;
                case ReplacePlayerOptions.Destroy:
                    Destroy(previousPlayer.gameObject);
                    break;
            }

            return true;
        }

        /// <summary>Removes the player object from the connection</summary>
        // destroyServerObject: Indicates whether the server object should be destroyed
        // Deprecated 2024-06-06
        [Obsolete("Use RemovePlayerForConnection(NetworkConnectionToClient conn, RemovePlayerOptions removeOptions) instead")]
        public static void RemovePlayerForConnection(NetworkConnectionToClient conn, bool destroyServerObject)
        {
            if (destroyServerObject)
                RemovePlayerForConnection(conn, RemovePlayerOptions.Destroy);
            else
                RemovePlayerForConnection(conn, RemovePlayerOptions.Unspawn);
        }

        /// <summary>Removes player object for the connection. Options to keep the object in play, unspawn it, or destroy it.</summary>
        public static void RemovePlayerForConnection(NetworkConnectionToClient conn, RemovePlayerOptions removeOptions = RemovePlayerOptions.KeepActive)
        {
            if (conn.identity == null) return;

            switch (removeOptions)
            {
                case RemovePlayerOptions.KeepActive:
                    conn.identity.connectionToClient = null;
                    conn.owned.Remove(conn.identity);
                    SendChangeOwnerMessage(conn.identity, conn);
                    break;
                case RemovePlayerOptions.Unspawn:
                    UnSpawn(conn.identity.gameObject);
                    break;
                case RemovePlayerOptions.Destroy:
                    Destroy(conn.identity.gameObject);
                    break;
            }

            conn.identity = null;
        }

        // ready ///////////////////////////////////////////////////////////////
        /// <summary>Flags client connection as ready (=joined world).</summary>
        // When a client has signaled that it is ready, this method tells the
        // server that the client is ready to receive spawned objects and state
        // synchronization updates. This is usually called in a handler for the
        // SYSTEM_READY message. If there is not specific action a game needs to
        // take for this message, relying on the default ready handler function
        // is probably fine, so this call wont be needed.
        public static void SetClientReady(NetworkConnectionToClient conn)
        {
            // Debug.Log($"SetClientReadyInternal for conn:{conn}");

            // set ready
            conn.isReady = true;

            // client is ready to start spawning objects
            if (conn.identity != null)
                SpawnObserversForConnection(conn);
        }

        static void SpawnObserversForConnection(NetworkConnectionToClient conn)
        {
            //Debug.Log($"Spawning {spawned.Count} objects for conn {conn}");

            if (!conn.isReady)
            {
                // client needs to finish initializing before we can spawn objects
                // otherwise it would not find them.
                return;
            }

            // let connection know that we are about to start spawning...
            conn.Send(new ObjectSpawnStartedMessage());

            // add connection to each nearby NetworkIdentity's observers, which
            // internally sends a spawn message for each one to the connection.
            // Nulls shouldn't happen, but we can't spam the warning if they do,
            // so log the warning once and clear out the null(s) after the foreach
            HashSet<uint> nulls = new HashSet<uint>();
            foreach (KeyValuePair<uint, NetworkIdentity> kvp in spawned)
            {
                // show a warning in case of unexpected null entries.
                // keep spawning the other entries though.
                // https://github.com/MirrorNetworking/Mirror/issues/3330
                if (kvp.Value == null)
                {
                    // One warning is sufficient.
                    if (nulls.Count == 0)
                        Debug.LogError("SpawnObserversForConnection: Null entries found in spawned will be removed. This should not happen.");
                    nulls.Add(kvp.Key);
                    continue;
                }

                NetworkIdentity identity = kvp.Value;

                // try with far away ones in ummorpg!
                if (identity.gameObject.activeSelf) //TODO this is different
                {
                    //Debug.Log($"Sending spawn message for current server objects name:{identity.name} netId:{identity.netId} sceneId:{identity.sceneId:X}");

                    // we need to support three cases:
                    // - legacy system (identity has .visibility)
                    // - new system (networkserver has .aoi)
                    // - default case: no .visibility and no .aoi means add all
                    //   connections by default)
                    //
                    // ForceHidden/ForceShown overwrite all systems so check it
                    // first!

                    // ForceShown: add no matter what
                    if (identity.visibility == Visibility.ForceShown)
                    {
                        identity.AddObserver(conn);
                    }
                    // ForceHidden: don't show no matter what
                    else if (identity.visibility == Visibility.ForceHidden)
                    {
                        // do nothing
                    }
                    // default: legacy system / new system / no system support
                    else if (identity.visibility == Visibility.Default)
                    {
                        // aoi system
                        if (aoi != null)
                        {
                            // call OnCheckObserver
                            if (aoi.OnCheckObserver(identity, conn))
                                identity.AddObserver(conn);
                        }
                        // no system: add all observers by default
                        else
                        {
                            identity.AddObserver(conn);
                        }
                    }
                }
            }

            // Clean out any unexpected nulls
            foreach (uint key in nulls)
                spawned.Remove(key);

            // let connection know that we finished spawning, so it can call
            // OnStartClient on each one (only after all were spawned, which
            // is how Unity's Start() function works too)
            conn.Send(new ObjectSpawnFinishedMessage());
        }

        /// <summary>Marks the client of the connection to be not-ready.</summary>
        // Clients that are not ready do not receive spawned objects or state
        // synchronization updates. They client can be made ready again by
        // calling SetClientReady().
        public static void SetClientNotReady(NetworkConnectionToClient conn)
        {
            conn.isReady = false;
            conn.RemoveFromObservingsObservers();
            conn.Send(new NotReadyMessage());
        }

        /// <summary>Marks all connected clients as no longer ready.</summary>
        // All clients will no longer be sent state synchronization updates. The
        // player's clients can call ClientManager.Ready() again to re-enter the
        // ready state. This is useful when switching scenes.
        public static void SetAllClientsNotReady()
        {
            foreach (NetworkConnectionToClient conn in connections.Values)
            {
                SetClientNotReady(conn);
            }
        }

        // show / hide for connection //////////////////////////////////////////
        internal static void ShowForConnection(NetworkIdentity identity, NetworkConnection conn)
        {
            if (conn.isReady)
                SendSpawnMessage(identity, conn);
        }

        internal static void HideForConnection(NetworkIdentity identity, NetworkConnection conn)
        {
            ObjectHideMessage msg = new ObjectHideMessage
            {
                netId = identity.netId
            };
            conn.Send(msg);
        }

        // spawning ////////////////////////////////////////////////////////////
        internal static void SendSpawnMessage(NetworkIdentity identity, NetworkConnection conn)
        {
            if (identity.serverOnly) return;

            //Debug.Log($"Server SendSpawnMessage: name:{identity.name} sceneId:{identity.sceneId:X} netid:{identity.netId}");

            // one writer for owner, one for observers
            using (NetworkWriterPooled ownerWriter = NetworkWriterPool.Get(), observersWriter = NetworkWriterPool.Get())
            {
                bool isOwner = identity.connectionToClient == conn;
                ArraySegment<byte> payload = CreateSpawnMessagePayload(isOwner, identity, ownerWriter, observersWriter);
                SpawnMessage message = new SpawnMessage
                {
                    netId = identity.netId,
                    isLocalPlayer = conn.identity == identity,
                    isOwner = isOwner,
                    sceneId = identity.sceneId,
                    assetId = identity.assetId,
                    // use local values for VR support
                    position = identity.transform.localPosition,
                    rotation = identity.transform.localRotation,
                    scale = identity.transform.localScale,
                    payload = payload
                };
                conn.Send(message);
            }
        }

        static ArraySegment<byte> CreateSpawnMessagePayload(bool isOwner, NetworkIdentity identity, NetworkWriterPooled ownerWriter, NetworkWriterPooled observersWriter)
        {
            // Only call SerializeAll if there are NetworkBehaviours
            if (identity.NetworkBehaviours.Length == 0)
            {
                return default;
            }

            // serialize all components with initialState = true
            // (can be null if has none)
            identity.SerializeServer(true, ownerWriter, observersWriter);

            // convert to ArraySegment to avoid reader allocations
            // if nothing was written, .ToArraySegment returns an empty segment.
            ArraySegment<byte> ownerSegment = ownerWriter.ToArraySegment();
            ArraySegment<byte> observersSegment = observersWriter.ToArraySegment();

            // use owner segment if 'conn' owns this identity, otherwise
            // use observers segment
            ArraySegment<byte> payload = isOwner ? ownerSegment : observersSegment;

            return payload;
        }

        internal static void SendChangeOwnerMessage(NetworkIdentity identity, NetworkConnectionToClient conn)
        {
            // Don't send if identity isn't spawned or only exists on server
            if (identity.netId == 0 || identity.serverOnly) return;

            // Don't send if conn doesn't have the identity spawned yet
            // May be excluded from the client by interest management
            if (!conn.observing.Contains(identity)) return;

            //Debug.Log($"Server SendChangeOwnerMessage: name={identity.name} netid={identity.netId}");

            conn.Send(new ChangeOwnerMessage
            {
                netId = identity.netId,
                isOwner = identity.connectionToClient == conn,
                isLocalPlayer = (conn.identity == identity && identity.connectionToClient == conn)
            });
        }

        // check NetworkIdentity parent before spawning it.
        // - without parent, they are spawned
        // - with parent, only if the parent is active in hierarchy
        //
        // note that active parents may have inactive parents of their own.
        // we need to check .activeInHierarchy.
        //
        // fixes: https://github.com/MirrorNetworking/Mirror/issues/3330
        //        https://github.com/vis2k/Mirror/issues/2778
        static bool ValidParent(NetworkIdentity identity) =>
            identity.transform.parent == null ||
            identity.transform.parent.gameObject.activeInHierarchy;

        /// <summary>Spawns NetworkIdentities in the scene on the server.</summary>
        // NetworkIdentity objects in a scene are disabled by default. Calling
        // SpawnObjects() causes these scene objects to be enabled and spawned.
        // It is like calling NetworkServer.Spawn() for each of them.
        public static bool SpawnObjects()
        {
            // only if server active
            if (!active)
                return false;

            // find all NetworkIdentities in the scene.
            // all of them are disabled because of NetworkScenePostProcess.
            NetworkIdentity[] identities = Resources.FindObjectsOfTypeAll<NetworkIdentity>();

            // first pass: activate all scene objects
            foreach (NetworkIdentity identity in identities)
            {
                // only spawn scene objects which haven't been spawned yet.
                // SpawnObjects may be called multiple times for additive scenes.
                // https://github.com/MirrorNetworking/Mirror/issues/3318
                //
                // note that we even activate objects under inactive parents.
                // while they are not spawned, they do need to be activated
                // in order to be spawned later. so here, we don't check parents.
                // https://github.com/MirrorNetworking/Mirror/issues/3330
                if (Utils.IsSceneObject(identity) && identity.netId == 0)
                {
                    // Debug.Log($"SpawnObjects sceneId:{identity.sceneId:X} name:{identity.gameObject.name}");
                    identity.gameObject.SetActive(true);
                }
            }

            // second pass: spawn all scene objects
            foreach (NetworkIdentity identity in identities)
            {
                // scene objects may be children of inactive parents.
                // users would put them under disabled parents to 'deactivate' them.
                // those should not be used by Mirror at all.
                // fixes: https://github.com/MirrorNetworking/Mirror/issues/3330
                //        https://github.com/vis2k/Mirror/issues/2778
                if (Utils.IsSceneObject(identity) && identity.netId == 0 && ValidParent(identity))
                {
                    // pass connection so that authority is not lost when server loads a scene
                    // https://github.com/vis2k/Mirror/pull/2987
                    Spawn(identity.gameObject, identity.connectionToClient);
                }
            }

            return true;
        }

        /// <summary>Spawns an object and also assigns Client Authority to the specified client.</summary>
        // This is the same as calling NetworkIdentity.AssignClientAuthority on the spawned object.
        public static void Spawn(GameObject obj, GameObject ownerPlayer)
        {
            if (!ownerPlayer.TryGetComponent(out NetworkIdentity identity))
            {
                Debug.LogError("Player object has no NetworkIdentity");
                return;
            }

            if (identity.connectionToClient == null)
            {
                Debug.LogError("Player object is not a player.");
                return;
            }

            Spawn(obj, identity.connectionToClient);
        }

        static void Respawn(NetworkIdentity identity)
        {
            if (identity.netId == 0)
            {
                // If the object has not been spawned, then do a full spawn and update observers
                Spawn(identity.gameObject, identity.connectionToClient);
            }
            else
            {
                // otherwise just replace his data
                SendSpawnMessage(identity, identity.connectionToClient);
            }
        }

        /// <summary>Spawn the given game object on all clients which are ready.</summary>
        // This will cause a new object to be instantiated from the registered
        // prefab, or from a custom spawn function.
        public static void Spawn(GameObject obj, NetworkConnection ownerConnection = null)
        {
            SpawnObject(obj, ownerConnection);
        }

        /// <summary>Spawns an object and also assigns Client Authority to the specified client.</summary>
        // This is the same as calling NetworkIdentity.AssignClientAuthority on the spawned object.
        public static void Spawn(GameObject obj, uint assetId, NetworkConnection ownerConnection = null)
        {
            if (GetNetworkIdentity(obj, out NetworkIdentity identity))
            {
                identity.assetId = assetId;
            }
            SpawnObject(obj, ownerConnection);
        }

        static void SpawnObject(GameObject obj, NetworkConnection ownerConnection)
        {
            // verify if we can spawn this
            if (Utils.IsPrefab(obj))
            {
                Debug.LogError($"GameObject {obj.name} is a prefab, it can't be spawned. Instantiate it first.", obj);
                return;
            }

            if (!active)
            {
                Debug.LogError($"SpawnObject for {obj}, NetworkServer is not active. Cannot spawn objects without an active server.", obj);
                return;
            }

            if (!obj.TryGetComponent(out NetworkIdentity identity))
            {
                Debug.LogError($"SpawnObject {obj} has no NetworkIdentity. Please add a NetworkIdentity to {obj}", obj);
                return;
            }

            if (identity.SpawnedFromInstantiate)
            {
                // Using Instantiate on SceneObject is not allowed, so stop spawning here
                // NetworkIdentity.Awake already logs error, no need to log a second error here
                return;
            }

            // Spawn should only be called once per netId.
            // calling it twice would lead to undefined behaviour.
            // https://github.com/MirrorNetworking/Mirror/pull/3205
            if (spawned.ContainsKey(identity.netId))
            {
                Debug.LogWarning($"{identity.name} [netId={identity.netId}] was already spawned.", identity.gameObject);
                return;
            }

            identity.connectionToClient = (NetworkConnectionToClient)ownerConnection;

            // special case to make sure hasAuthority is set
            // on start server in host mode
            if (ownerConnection is LocalConnectionToClient)
                identity.isOwned = true;

            // NetworkServer.Unspawn sets object as inactive.
            // NetworkServer.Spawn needs to set them active again in case they were previously unspawned / inactive.
            identity.gameObject.SetActive(true);

            // only call OnStartServer if not spawned yet.
            // check used to be in NetworkIdentity. may not be necessary anymore.
            if (!identity.isServer && identity.netId == 0)
            {
                // configure NetworkIdentity
                // this may be called in host mode, so we need to initialize
                // isLocalPlayer/isClient flags too.
                identity.isLocalPlayer = NetworkClient.localPlayer == identity;
                identity.isClient = NetworkClient.active;
                identity.isServer = true;
                identity.netId = NetworkIdentity.GetNextNetworkId();

                // add to spawned (after assigning netId)
                spawned[identity.netId] = identity;

                // callback after all fields were set
                identity.OnStartServer();
            }

            // Debug.Log($"SpawnObject instance ID {identity.netId} asset ID {identity.assetId}");

            if (aoi)
            {
                // This calls user code which might throw exceptions
                // We don't want this to leave us in bad state
                try
                {
                    aoi.OnSpawned(identity);
                }
                catch (Exception e)
                {
                    Debug.LogException(e);
                }
            }

            RebuildObservers(identity, true);
        }

        // internal Unspawn function which has the 'resetState' parameter.
        // resetState calls .ResetState() on the object after unspawning.
        // this is necessary for scene objects, but not for prefabs since we
        // don't want to reset their isServer flags etc.
        // fixes: https://github.com/MirrorNetworking/Mirror/issues/3832
        static void UnSpawnInternal(GameObject obj, bool resetState)
        {
            // Debug.Log($"DestroyObject instance:{identity.netId}");

            // NetworkServer.Unspawn should only be called on server or host.
            // on client, show a warning to explain what it does.
            if (!active)
            {
                Debug.LogWarning("NetworkServer.Unspawn() called without an active server. Servers can only destroy while active, clients can only ask the server to destroy (for example, with a [Command]), after which the server may decide to destroy the object and broadcast the change to all clients.");
                return;
            }

            if (obj == null)
            {
                Debug.Log("NetworkServer.Unspawn(): object is null");
                return;
            }

            if (!GetNetworkIdentity(obj, out NetworkIdentity identity))
            {
                return;
            }

            // only call OnRebuildObservers while active,
            // not while shutting down
            // (https://github.com/vis2k/Mirror/issues/2977)
            if (active && aoi)
            {
                // This calls user code which might throw exceptions
                // We don't want this to leave us in bad state
                try
                {
                    aoi.OnDestroyed(identity);
                }
                catch (Exception e)
                {
                    Debug.LogException(e);
                }
            }

            // remove from NetworkServer (this) dictionary
            spawned.Remove(identity.netId);

            identity.connectionToClient?.RemoveOwnedObject(identity);

            // send object destroy message to all observers, clear observers
            SendToObservers(identity, new ObjectDestroyMessage
            {
                netId = identity.netId
            });
            identity.ClearObservers();

            // in host mode, call OnStopClient/OnStopLocalPlayer manually
            if (NetworkClient.active && activeHost)
            {
                if (identity.isLocalPlayer)
                    identity.OnStopLocalPlayer();

                identity.OnStopClient();
                // The object may have been spawned with host client ownership,
                // e.g. a pet so we need to clear hasAuthority and call
                // NotifyAuthority which invokes OnStopAuthority if hasAuthority.
                identity.isOwned = false;
                identity.NotifyAuthority();

                // remove from NetworkClient dictionary
                NetworkClient.connection.owned.Remove(identity);
                NetworkClient.spawned.Remove(identity.netId);
            }

            // we are on the server. call OnStopServer.
            identity.OnStopServer();

            // finally reset the state and deactivate it
            if (resetState)
            {
                identity.ResetState();
                identity.gameObject.SetActive(false);
            }
        }

        /// <summary>This takes an object that has been spawned and un-spawns it.</summary>
        // The object will be removed from clients that it was spawned on, or
        // the custom spawn handler function on the client will be called for
        // the object.
        // Unlike when calling NetworkServer.Destroy(), on the server the object
        // will NOT be destroyed. This allows the server to re-use the object,
        // even spawn it again later.
        public static void UnSpawn(GameObject obj) => UnSpawnInternal(obj, resetState: true);

        // destroy /////////////////////////////////////////////////////////////
        /// <summary>Destroys this object and corresponding objects on all clients.</summary>
        // In some cases it is useful to remove an object but not delete it on
        // the server. For that, use NetworkServer.UnSpawn() instead of
        // NetworkServer.Destroy().
        public static void Destroy(GameObject obj)
        {
            // NetworkServer.Destroy should only be called on server or host.
            // on client, show a warning to explain what it does.
            if (!active)
            {
                Debug.LogWarning("NetworkServer.Destroy() called without an active server. Servers can only destroy while active, clients can only ask the server to destroy (for example, with a [Command]), after which the server may decide to destroy the object and broadcast the change to all clients.");
                return;
            }

            if (obj == null)
            {
                Debug.Log("NetworkServer.Destroy(): object is null");
                return;
            }

            // get the NetworkIdentity component first
            if (!GetNetworkIdentity(obj, out NetworkIdentity identity))
            {
                Debug.LogWarning($"NetworkServer.Destroy() called on {obj.name} which doesn't have a NetworkIdentity component.");
                return;
            }

            // is this a scene object?
            // then we simply unspawn & reset it so it can still be spawned again.
            // we never destroy scene objects on server or on client, since once
            // they are gone, they are gone forever and can't be instantiate again.
            // for example, server may Destroy() a scene object and once a match
            // restarts, the scene objects would be gone from the new match.
            if (identity.sceneId != 0)
            {
                UnSpawnInternal(obj, resetState: true);
            }
            // is this a prefab?
            // then we destroy it completely.
            else
            {
                // unspawn without calling ResetState.
                // otherwise isServer/isClient flags might be reset in OnDestroy.
                // fixes: https://github.com/MirrorNetworking/Mirror/issues/3832
                UnSpawnInternal(obj, resetState: false);
                identity.destroyCalled = true;

                // Destroy if application is running
                if (Application.isPlaying)
                {
                    UnityEngine.Object.Destroy(obj);
                }
                // Destroy can't be used in Editor during tests. use DestroyImmediate.
                else
                {
                    GameObject.DestroyImmediate(obj);
                }
            }
        }

        // interest management /////////////////////////////////////////////////
        // Helper function to add all server connections as observers.
        // This is used if none of the components provides their own
        // OnRebuildObservers function.
        // rebuild observers default method (no AOI) - adds all connections
        static void RebuildObserversDefault(NetworkIdentity identity, bool initialize)
        {
            // only add all connections when rebuilding the first time.
            // second time we just keep them without rebuilding anything.
            if (initialize)
            {
                // not force hidden?
                if (identity.visibility != Visibility.ForceHidden)
                {
                    AddAllReadyServerConnectionsToObservers(identity);
                }
                else if (identity.connectionToClient != null)
                {
                    // force hidden, but add owner connection
                    identity.AddObserver(identity.connectionToClient);
                }
            }
        }

        internal static void AddAllReadyServerConnectionsToObservers(NetworkIdentity identity)
        {
            // add all server connections
            foreach (NetworkConnectionToClient conn in connections.Values)
            {
                // only if authenticated (don't send to people during logins)
                if (conn.isReady)
                    identity.AddObserver(conn);
            }

            // add local host connection (if any)
            if (localConnection != null && localConnection.isReady)
            {
                identity.AddObserver(localConnection);
            }
        }

        // RebuildObservers does a local rebuild for the NetworkIdentity.
        // This causes the set of players that can see this object to be rebuild.
        //
        // IMPORTANT:
        // => global rebuild would be more simple, BUT
        // => local rebuild is way faster for spawn/despawn because we can
        //    simply rebuild a select NetworkIdentity only
        // => having both .observers and .observing is necessary for local
        //    rebuilds
        //
        // in other words, this is the perfect solution even though it's not
        // completely simple (due to .observers & .observing)
        //
        // Mirror maintains .observing automatically in the background. best of
        // both worlds without any worrying now!
        public static void RebuildObservers(NetworkIdentity identity, bool initialize)
        {
            // if there is no interest management system,
            // or if 'force shown' then add all connections
            if (aoi == null || identity.visibility == Visibility.ForceShown)
            {
                RebuildObserversDefault(identity, initialize);
            }
            // otherwise let interest management system rebuild
            else
            {
                aoi.Rebuild(identity, initialize);
            }
        }


        // broadcasting ////////////////////////////////////////////////////////
        // helper function to get the right serialization for a connection
        static NetworkWriter SerializeForConnection(NetworkIdentity identity, NetworkConnectionToClient connection)
        {
            // get serialization for this entity (cached)
            // IMPORTANT: int tick avoids floating point inaccuracy over days/weeks
            NetworkIdentitySerialization serialization = identity.GetServerSerializationAtTick(Time.frameCount);

            // is this entity owned by this connection?
            bool owned = identity.connectionToClient == connection;

            // send serialized data
            // owner writer if owned
            if (owned)
            {
                // was it dirty / did we actually serialize anything?
                if (serialization.ownerWriter.Position > 0)
                    return serialization.ownerWriter;
            }
            // observers writer if not owned
            else
            {
                // was it dirty / did we actually serialize anything?
                if (serialization.observersWriter.Position > 0)
                    return serialization.observersWriter;
            }

            // nothing was serialized
            return null;
        }

        // helper function to broadcast the world to a connection
        static void BroadcastToConnection(NetworkConnectionToClient connection)
        {
            // for each entity that this connection is seeing
<<<<<<< HEAD
            // Nulls shouldn't happen, but we can't spam the warning if they do,
            // so log the warning once and clear out the null(s) after the foreach
            bool hasNulls = false;
=======
            bool hasNull = false;
>>>>>>> 501d8d52
            foreach (NetworkIdentity identity in connection.observing)
            {
                // make sure it's not null or destroyed.
                // (which can happen if someone uses
                //  GameObject.Destroy instead of
                //  NetworkServer.Destroy)
                if (identity != null)
                {
                    // get serialization for this entity viewed by this connection
                    // (if anything was serialized this time)
                    NetworkWriter serialization = SerializeForConnection(identity, connection);
                    if (serialization != null)
                    {
                        EntityStateMessage message = new EntityStateMessage
                        {
                            netId = identity.netId,
                            payload = serialization.ToArraySegment()
                        };
                        connection.Send(message);
                    }
                }
                // spawned list should have no null entries because we
                // always call Remove in OnObjectDestroy everywhere.
                // if it does have null then someone used
                // GameObject.Destroy instead of NetworkServer.Destroy.
                else
                {
<<<<<<< HEAD
                    // One warning is sufficient.
                    if (!hasNulls)
                        Debug.LogError($"Null entries found in observing list for connectionId={connection.connectionId} will be removed.\nPlease call NetworkServer.Destroy to destroy networked objects. Don't use GameObject.Destroy.");
                    hasNulls = true;
                }
            }

            // Clean out any unexpected nulls
            if (hasNulls)
                connection.observing.RemoveWhere(x => x == null);
=======
                    hasNull = true;
                    Debug.LogWarning($"Found 'null' entry in observing list for connectionId={connection.connectionId}. Please call NetworkServer.Destroy to destroy networked objects. Don't use GameObject.Destroy.");
                }
            }

            // recover from null entries.
            // otherwise every broadcast will spam the warning and slow down performance until restart.
            if (hasNull) connection.observing.RemoveWhere(identity => identity == null);
>>>>>>> 501d8d52
        }

        // helper function to check a connection for inactivity and disconnect if necessary
        // returns true if disconnected
        static bool DisconnectIfInactive(NetworkConnectionToClient connection)
        {
            // check for inactivity
            if (disconnectInactiveConnections &&
                !connection.IsAlive(disconnectInactiveTimeout))
            {
                Debug.LogWarning($"Disconnecting {connection} for inactivity!");
                connection.Disconnect();
                return true;
            }
            return false;
        }

        // NetworkLateUpdate called after any Update/FixedUpdate/LateUpdate
        // (we add this to the UnityEngine in NetworkLoop)
        // internal for tests
        internal static readonly List<NetworkConnectionToClient> connectionsCopy =
            new List<NetworkConnectionToClient>();

        static void Broadcast()
        {
            // copy all connections into a helper collection so that
            // OnTransportDisconnected can be called while iterating.
            // -> OnTransportDisconnected removes from the collection
            // -> which would throw 'can't modify while iterating' errors
            // => see also: https://github.com/vis2k/Mirror/issues/2739
            // (copy nonalloc)
            // TODO remove this when we move to 'lite' transports with only
            //      socket send/recv later.
            connectionsCopy.Clear();
            connections.Values.CopyTo(connectionsCopy);

            // go through all connections
            foreach (NetworkConnectionToClient connection in connectionsCopy)
            {
                // check for inactivity. disconnects if necessary.
                if (DisconnectIfInactive(connection))
                    continue;

                // has this connection joined the world yet?
                // for each READY connection:
                //   pull in UpdateVarsMessage for each entity it observes
                if (connection.isReady)
                {
                    // send time for snapshot interpolation every sendInterval.
                    // BroadcastToConnection() may not send if nothing is new.
                    //
                    // sent over unreliable.
                    // NetworkTime / Transform both use unreliable.
                    //
                    // make sure Broadcast() is only called every sendInterval,
                    // even if targetFrameRate isn't set in host mode (!)
                    // (done via AccurateInterval)
                    connection.Send(new TimeSnapshotMessage(), Channels.Unreliable);

                    // broadcast world state to this connection
                    BroadcastToConnection(connection);
                }

                // update connection to flush out batched messages
                connection.Update();
            }
        }

        // update //////////////////////////////////////////////////////////////
        // NetworkEarlyUpdate called before any Update/FixedUpdate
        // (we add this to the UnityEngine in NetworkLoop)
        internal static void NetworkEarlyUpdate()
        {
            // measure update time for profiling.
            if (active)
            {
                earlyUpdateDuration.Begin();
                fullUpdateDuration.Begin();
            }

            // process all incoming messages first before updating the world
            if (Transport.active != null)
                Transport.active.ServerEarlyUpdate();

            // step each connection's local time interpolation in early update.
            foreach (NetworkConnectionToClient connection in connections.Values)
                connection.UpdateTimeInterpolation();

            if (active) earlyUpdateDuration.End();
        }

        internal static void NetworkLateUpdate()
        {
            if (active)
            {
                // measure update time for profiling.
                lateUpdateDuration.Begin();

                // only broadcast world if active
                // broadcast every sendInterval.
                // AccurateInterval to avoid update frequency inaccuracy issues:
                // https://github.com/vis2k/Mirror/pull/3153
                //
                // for example, host mode server doesn't set .targetFrameRate.
                // Broadcast() would be called every tick.
                // snapshots might be sent way too often, etc.
                //
                // during tests, we always call Broadcast() though.
                //
                // also important for syncInterval=0 components like
                // NetworkTransform, so they can sync on same interval as time
                // snapshots _but_ not every single tick.
                // Unity 2019 doesn't have Time.timeAsDouble yet
                bool sendIntervalElapsed = AccurateInterval.Elapsed(NetworkTime.localTime, sendInterval, ref lastSendTime);
                if (!Application.isPlaying || sendIntervalElapsed)
                    Broadcast();
            }

            // process all outgoing messages after updating the world
            // (even if not active. still want to process disconnects etc.)
            if (Transport.active != null)
                Transport.active.ServerLateUpdate();

            // measure actual tick rate every second.
            if (active)
            {
                ++actualTickRateCounter;

                // NetworkTime.localTime has defines for 2019 / 2020 compatibility
                if (NetworkTime.localTime >= actualTickRateStart + 1)
                {
                    // calculate avg by exact elapsed time.
                    // assuming 1s wouldn't be accurate, usually a few more ms passed.
                    float elapsed = (float)(NetworkTime.localTime - actualTickRateStart);
                    actualTickRate = Mathf.RoundToInt(actualTickRateCounter / elapsed);
                    actualTickRateStart = NetworkTime.localTime;
                    actualTickRateCounter = 0;
                }

                // measure total update time. including transport.
                // because in early update, transport update calls handlers.
                lateUpdateDuration.End();
                fullUpdateDuration.End();
            }
        }
    }
}<|MERGE_RESOLUTION|>--- conflicted
+++ resolved
@@ -1924,13 +1924,9 @@
         static void BroadcastToConnection(NetworkConnectionToClient connection)
         {
             // for each entity that this connection is seeing
-<<<<<<< HEAD
             // Nulls shouldn't happen, but we can't spam the warning if they do,
             // so log the warning once and clear out the null(s) after the foreach
             bool hasNulls = false;
-=======
-            bool hasNull = false;
->>>>>>> 501d8d52
             foreach (NetworkIdentity identity in connection.observing)
             {
                 // make sure it's not null or destroyed.
@@ -1958,7 +1954,6 @@
                 // GameObject.Destroy instead of NetworkServer.Destroy.
                 else
                 {
-<<<<<<< HEAD
                     // One warning is sufficient.
                     if (!hasNulls)
                         Debug.LogError($"Null entries found in observing list for connectionId={connection.connectionId} will be removed.\nPlease call NetworkServer.Destroy to destroy networked objects. Don't use GameObject.Destroy.");
@@ -1969,16 +1964,6 @@
             // Clean out any unexpected nulls
             if (hasNulls)
                 connection.observing.RemoveWhere(x => x == null);
-=======
-                    hasNull = true;
-                    Debug.LogWarning($"Found 'null' entry in observing list for connectionId={connection.connectionId}. Please call NetworkServer.Destroy to destroy networked objects. Don't use GameObject.Destroy.");
-                }
-            }
-
-            // recover from null entries.
-            // otherwise every broadcast will spam the warning and slow down performance until restart.
-            if (hasNull) connection.observing.RemoveWhere(identity => identity == null);
->>>>>>> 501d8d52
         }
 
         // helper function to check a connection for inactivity and disconnect if necessary
