// snapshot interpolation V2 by mischa
//
// Unity independent to be engine agnostic & easy to test.
// boxing: in C#, uses <T> does not box! passing the interface would box!
//
// credits:
//   glenn fiedler: https://gafferongames.com/post/snapshot_interpolation/
//   fholm: netcode streams
//   fakebyte: standard deviation for dynamic adjustment
//   ninjakicka: math & debugging
using System;
using System.Collections.Generic;
using System.Runtime.CompilerServices;
using System;

namespace Mirror
{
    public static class SortedListExtensions
    {
        // removes the first 'amount' elements from the sorted list
        public static void RemoveRange<T, U>(this SortedList<T, U> list, int amount)
        {
            // remove the first element 'amount' times.
            // handles -1 and > count safely.
            for (int i = 0; i < amount && i < list.Count; ++i)
                list.RemoveAt(0);
        }
    }

    public static class SnapshotInterpolation
    {
        // calculate timescale for catch-up / slow-down
        // note that negative threshold should be <0.
        //   caller should verify (i.e. Unity OnValidate).
        //   improves branch prediction.
        public static double Timescale(
            double drift,                    // how far we are off from bufferTime
            double catchupSpeed,             // in % [0,1]
            double slowdownSpeed,            // in % [0,1]
            double absoluteCatchupNegativeThreshold, // in seconds (careful, we may run out of snapshots)
            double absoluteCatchupPositiveThreshold) // in seconds
        {
            // if the drift time is too large, it means we are behind more time.
            // so we need to speed up the timescale.
            // note the threshold should be sendInterval * catchupThreshold.
            if (drift > absoluteCatchupPositiveThreshold)
            {
                // localTimeline += 0.001; // too simple, this would ping pong
                return 1 + catchupSpeed; // n% faster
            }

            // if the drift time is too small, it means we are ahead of time.
            // so we need to slow down the timescale.
            // note the threshold should be sendInterval * catchupThreshold.
            if (drift < absoluteCatchupNegativeThreshold)
            {
                // localTimeline -= 0.001; // too simple, this would ping pong
                return 1 - slowdownSpeed; // n% slower
            }

            // keep constant timescale while within threshold.
            // this way we have perfectly smooth speed most of the time.
            return 1;
        }

        // calculate dynamic buffer time adjustment
        public static double DynamicAdjustment(
            double sendInterval,
            double jitterStandardDeviation,
            double dynamicAdjustmentTolerance)
        {
            // jitter is equal to delivery time standard variation.
            // delivery time is made up of 'sendInterval+jitter'.
            //   .Average would be dampened by the constant sendInterval
            //   .StandardDeviation is the changes in 'jitter' that we want
            // so add it to send interval again.
            double intervalWithJitter = sendInterval + jitterStandardDeviation;

            // how many multiples of sendInterval is that?
            // we want to convert to bufferTimeMultiplier later.
            double multiples = intervalWithJitter / sendInterval;

            // add the tolerance
            double safezone = multiples + dynamicAdjustmentTolerance;
            // Console.WriteLine($"sendInterval={sendInterval:F3} jitter std={jitterStandardDeviation:F3} => that is ~{multiples:F1} x sendInterval + {dynamicAdjustmentTolerance} => dynamic bufferTimeMultiplier={safezone}");
            return safezone;
        }

        // helper function to insert a snapshot if it doesn't exist yet.
        // extra function so we can use it for both cases:
        //   NetworkClient global timeline insertions & adjustments via Insert<T>.
        //   NetworkBehaviour local insertion without any time adjustments.
        [MethodImpl(MethodImplOptions.AggressiveInlining)]
        public static bool InsertIfNotExists<T>(
            SortedList<double, T> buffer, // snapshot buffer
            T snapshot)                   // the newly received snapshot
            where T : Snapshot
        {
            // SortedList does not allow duplicates.
            // we don't need to check ContainsKey (which is expensive).
            // simply add and compare count before/after for the return value.

            //if (buffer.ContainsKey(snapshot.remoteTime)) return false; // too expensive
            // buffer.Add(snapshot.remoteTime, snapshot);                // throws if key exists

            int before = buffer.Count;
            buffer[snapshot.remoteTime] = snapshot; // overwrites if key exists
            return buffer.Count > before;
        }

        // clamp timeline for cases where it gets too far behind.
        // for example, a client app may go into the background and get updated
        // with 1hz for a while.  by the time it's back it's at least 30 frames
        // behind, possibly more if the transport also queues up. In this
        // scenario, at 1% catch up it took around 20+ seconds to finally catch
        // up. For these kinds of scenarios it will be better to snap / clamp.
        //
        // to reproduce, try snapshot interpolation demo and press the button to
        // simulate the client timeline at multiple seconds behind. it'll take
        // a long time to catch up if the timeline is a long time behind.
        public static double TimelineClamp(
            double localTimeline,
            double bufferTime,
            double latestRemoteTime)
        {
            // we want local timeline to always be 'bufferTime' behind remote.
            double targetTime = latestRemoteTime - bufferTime;

            // we define a boundary of 'bufferTime' around the target time.
            // this is where catchup / slowdown will happen.
            // outside of the area, we clamp.
            double lowerBound = targetTime - bufferTime;
            double upperBound = targetTime + bufferTime;
            return Math.Clamp(localTimeline, lowerBound, upperBound);
        }

        // call this for every received snapshot.
        // adds / inserts it to the list & initializes local time if needed.
        public static void InsertAndAdjust<T>(
            SortedList<double, T> buffer,                 // snapshot buffer
            T snapshot,                                   // the newly received snapshot
            ref double localTimeline,                     // local interpolation time based on server time
            ref double localTimescale,                    // timeline multiplier to apply catchup / slowdown over time
            float sendInterval,                           // for debugging
            double bufferTime,                            // offset for buffering
            double catchupSpeed,                          // in % [0,1]
            double slowdownSpeed,                         // in % [0,1]
            ref ExponentialMovingAverage driftEma,        // for catchup / slowdown
            float catchupNegativeThreshold,               // in % of sendInteral (careful, we may run out of snapshots)
            float catchupPositiveThreshold,               // in % of sendInterval
            ref ExponentialMovingAverage deliveryTimeEma) // for dynamic buffer time adjustment
            where T : Snapshot
        {
            // first snapshot?
            // initialize local timeline.
            // we want it to be behind by 'offset'.
            //
            // note that the first snapshot may be a lagging packet.
            // so we would always be behind by that lag.
            // this requires catchup later.
            if (buffer.Count == 0)
                localTimeline = snapshot.remoteTime - bufferTime;

            // insert into the buffer.
            //
            // note that we might insert it between our current interpolation
            // which is fine, it adds another data point for accuracy.
            //
            // note that insert may be called twice for the same key.
            // by default, this would throw.
            // need to handle it silently.
            if (InsertIfNotExists(buffer, snapshot))
            {
                // dynamic buffer adjustment needs delivery interval jitter
                if (buffer.Count >= 2)
                {
                    // note that this is not entirely accurate for scrambled inserts.
                    //
                    // we always use the last two, not what we just inserted
                    // even if we were to use the diff for what we just inserted,
                    // a scrambled insert would still not be 100% accurate:
                    // => assume a buffer of AC, with delivery time C-A
                    // => we then insert B, with delivery time B-A
                    // => but then technically the first C-A wasn't correct,
                    //    as it would have to be C-B
                    //
                    // in practice, scramble is rare and won't make much difference
                    double previousLocalTime = buffer.Values[buffer.Count - 2].localTime;
                    double lastestLocalTime = buffer.Values[buffer.Count - 1].localTime;

                    // this is the delivery time since last snapshot
                    double localDeliveryTime = lastestLocalTime - previousLocalTime;

                    // feed the local delivery time to the EMA.
                    // this is what the original stream did too.
                    // our final dynamic buffer adjustment is different though.
                    // we use standard deviation instead of average.
                    deliveryTimeEma.Add(localDeliveryTime);
                }

                // adjust timescale to catch up / slow down after each insertion
                // because that is when we add new values to our EMA.

                // we want localTimeline to be about 'bufferTime' behind.
                // for that, we need the delivery time EMA.
                // snapshots may arrive out of order, we can not use last-timeline.
                // we need to use the inserted snapshot's time - timeline.
                double latestRemoteTime = snapshot.remoteTime;
<<<<<<< HEAD
=======

                // ensure timeline stays within a reasonable bound behind/ahead.
                localTimeline = TimelineClamp(localTimeline, bufferTime, latestRemoteTime);

                // calculate timediff after localTimeline override changes
                double timeDiff = latestRemoteTime - localTimeline;
>>>>>>> 53658a58

                TimeLineOverride(latestRemoteTime, bufferTime, ref localTimeline);

                double timeDiff = latestRemoteTime - localTimeline;
                // next, calculate average of a few seconds worth of timediffs.
                // this gives smoother results.
                //
                // to calculate the average, we could simply loop through the
                // last 'n' seconds worth of timediffs, but:
                // - our buffer may only store a few snapshots (bufferTime)
                // - looping through seconds worth of snapshots every time is
                //   expensive
                //
                // to solve this, we use an exponential moving average.
                // https://en.wikipedia.org/wiki/Moving_average#Exponential_moving_average
                // which is basically fancy math to do the same but faster.
                // additionally, it allows us to look at more timeDiff values
                // than we sould have access to in our buffer :)
                driftEma.Add(timeDiff);

                // timescale depends on driftEma.
                // driftEma only changes when inserting.
                // therefore timescale only needs to be calculated when inserting.
                // saves CPU cycles in Update.

                // next up, calculate how far we are currently away from bufferTime
                double drift = driftEma.Value - bufferTime;

                // convert relative thresholds to absolute values based on sendInterval
                double absoluteNegativeThreshold = sendInterval * catchupNegativeThreshold;
                double absolutePositiveThreshold = sendInterval * catchupPositiveThreshold;

                // next, set localTimescale to catchup consistently in Update().
                // we quantize between default/catchup/slowdown,
                // this way we have 'default' speed most of the time(!).
                // and only catch up / slow down for a little bit occasionally.
                // a consistent multiplier would never be exactly 1.0.
                localTimescale = Timescale(drift, catchupSpeed, slowdownSpeed, absoluteNegativeThreshold, absolutePositiveThreshold);

                // debug logging
                // Console.WriteLine($"sendInterval={sendInterval:F3} bufferTime={bufferTime:F3} drift={drift:F3} driftEma={driftEma.Value:F3} timescale={localTimescale:F3} deliveryIntervalEma={deliveryTimeEma.Value:F3}");
            }
        }

        // If the time difference is more than X times of buffer, we will override time to be
        // targetTime +- x times of buffer. 
        static void TimeLineOverride(double latestRemoteTime, double bufferTime, ref double localTimeline)
        {
            // If we want local timeline to be around bufferTime slower,
            // Then over her we want to clamp localTimeline to be:
            // target +- multiplierCheck * bufferTime.
            double targetTime = latestRemoteTime - bufferTime;

            localTimeline = Math.Clamp(localTimeline, targetTime - bufferTime, targetTime + bufferTime);
        }

        // sample snapshot buffer to find the pair around the given time.
        // returns indices so we can use it with RemoveRange to clear old snaps.
        // make sure to use use buffer.Values[from/to], not buffer[from/to].
        // make sure to only call this is we have > 0 snapshots.
        public static void Sample<T>(
            SortedList<double, T> buffer, // snapshot buffer
            double localTimeline,         // local interpolation time based on server time
            out int from,                 // the snapshot <= time
            out int to,                   // the snapshot >= time
            out double t)                 // interpolation factor
            where T : Snapshot
        {
            from = -1;
            to = -1;
            t = 0;

            // sample from [0,count-1] so we always have two at 'i' and 'i+1'.
            for (int i = 0; i < buffer.Count - 1; ++i)
            {
                // is local time between these two?
                T first = buffer.Values[i];
                T second = buffer.Values[i + 1];
                if (localTimeline >= first.remoteTime &&
                    localTimeline <= second.remoteTime)
                {
                    // use these two snapshots
                    from = i;
                    to = i + 1;
                    t = Mathd.InverseLerp(first.remoteTime, second.remoteTime, localTimeline);
                    return;
                }
            }

            // didn't find two snapshots around local time.
            // so pick either the first or last, depending on which is closer.

            // oldest snapshot ahead of local time?
            if (buffer.Values[0].remoteTime > localTimeline)
            {
                from = to = 0;
                t = 0;
            }
            // otherwise initialize both to the last one
            else
            {
                from = to = buffer.Count - 1;
                t = 0;
            }
        }

        // progress local timeline every update.
        //
        // ONLY CALL IF SNAPSHOTS.COUNT > 0!
        //
        // decoupled from Step<T> for easier testing and so we can progress
        // time only once in NetworkClient, while stepping for each component.
        [MethodImpl(MethodImplOptions.AggressiveInlining)]
        public static void StepTime(
            double deltaTime,         // engine delta time (unscaled)
            ref double localTimeline, // local interpolation time based on server time
            double localTimescale)    // catchup / slowdown is applied to time every update)
        {
            // move local forward in time, scaled with catchup / slowdown applied
            localTimeline += deltaTime * localTimescale;
        }

        // sample, clear old.
        // call this every update.
        //
        // ONLY CALL IF SNAPSHOTS.COUNT > 0!
        //
        // returns true if there is anything to apply (requires at least 1 snap)
        //   from/to/t are out parameters instead of an interpolated 'computed'.
        //   this allows us to store from/to/t globally (i.e. in NetworkClient)
        //   and have each component apply the interpolation manually.
        //   besides, passing "Func Interpolate" would allocate anyway.
        public static void StepInterpolation<T>(
            SortedList<double, T> buffer, // snapshot buffer
            double localTimeline,         // local interpolation time based on server time
            out T fromSnapshot,           // we interpolate 'from' this snapshot
            out T toSnapshot,             // 'to' this snapshot
            out double t)                 // at ratio 't' [0,1]
            where T : Snapshot
        {
            // check this in caller:
            // nothing to do if there are no snapshots at all yet
            // if (buffer.Count == 0) return false;

            // sample snapshot buffer at local interpolation time
            Sample(buffer, localTimeline, out int from, out int to, out t);

            // save from/to
            fromSnapshot = buffer.Values[from];
            toSnapshot = buffer.Values[to];

            // remove older snapshots that we definitely don't need anymore.
            // after(!) using the indices.
            //
            // if we have 3 snapshots and we are between 2nd and 3rd:
            //   from = 1, to = 2
            // then we need to remove the first one, which is exactly 'from'.
            // because 'from-1' = 0 would remove none.
            buffer.RemoveRange(from);
        }

        // update time, sample, clear old.
        // call this every update.
        //
        // ONLY CALL IF SNAPSHOTS.COUNT > 0!
        //
        // returns true if there is anything to apply (requires at least 1 snap)
        //   from/to/t are out parameters instead of an interpolated 'computed'.
        //   this allows us to store from/to/t globally (i.e. in NetworkClient)
        //   and have each component apply the interpolation manually.
        //   besides, passing "Func Interpolate" would allocate anyway.
        public static void Step<T>(
            SortedList<double, T> buffer, // snapshot buffer
            double deltaTime,             // engine delta time (unscaled)
            ref double localTimeline,     // local interpolation time based on server time
            double localTimescale,        // catchup / slowdown is applied to time every update
            out T fromSnapshot,           // we interpolate 'from' this snapshot
            out T toSnapshot,             // 'to' this snapshot
            out double t)                 // at ratio 't' [0,1]
            where T : Snapshot
        {
            StepTime(deltaTime, ref localTimeline, localTimescale);
            StepInterpolation(buffer, localTimeline, out fromSnapshot, out toSnapshot, out t);
        }
    }
}<|MERGE_RESOLUTION|>--- conflicted
+++ resolved
@@ -206,19 +206,13 @@
                 // snapshots may arrive out of order, we can not use last-timeline.
                 // we need to use the inserted snapshot's time - timeline.
                 double latestRemoteTime = snapshot.remoteTime;
-<<<<<<< HEAD
-=======
 
                 // ensure timeline stays within a reasonable bound behind/ahead.
                 localTimeline = TimelineClamp(localTimeline, bufferTime, latestRemoteTime);
 
                 // calculate timediff after localTimeline override changes
                 double timeDiff = latestRemoteTime - localTimeline;
->>>>>>> 53658a58
-
-                TimeLineOverride(latestRemoteTime, bufferTime, ref localTimeline);
-
-                double timeDiff = latestRemoteTime - localTimeline;
+
                 // next, calculate average of a few seconds worth of timediffs.
                 // this gives smoother results.
                 //
@@ -259,18 +253,6 @@
             }
         }
 
-        // If the time difference is more than X times of buffer, we will override time to be
-        // targetTime +- x times of buffer. 
-        static void TimeLineOverride(double latestRemoteTime, double bufferTime, ref double localTimeline)
-        {
-            // If we want local timeline to be around bufferTime slower,
-            // Then over her we want to clamp localTimeline to be:
-            // target +- multiplierCheck * bufferTime.
-            double targetTime = latestRemoteTime - bufferTime;
-
-            localTimeline = Math.Clamp(localTimeline, targetTime - bufferTime, targetTime + bufferTime);
-        }
-
         // sample snapshot buffer to find the pair around the given time.
         // returns indices so we can use it with RemoveRange to clear old snaps.
         // make sure to use use buffer.Values[from/to], not buffer[from/to].
