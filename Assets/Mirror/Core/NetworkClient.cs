--- conflicted
+++ resolved
@@ -1209,14 +1209,10 @@
                     BootstrapIdentity(kvp.Value);
                 else
                 {
-<<<<<<< HEAD
                     // One warning is sufficient.
                     if (nulls.Count == 0)
                         Debug.LogError("Null entry found in NetworkClient.spawned will be removed.\nThis is unexpected...was the NetworkIdentity not destroyed properly?");
                     nulls.Add(kvp.Key);
-=======
-                    BootstrapIdentity(identity);
->>>>>>> 77efeec3
                 }
             }
 
@@ -1401,17 +1397,10 @@
         {
             // invoke OnStartAuthority
             identity.NotifyAuthority();
-<<<<<<< HEAD
 
             // invoke OnStartClient
             identity.OnStartClient();
 
-=======
-
-            // invoke OnStartClient
-            identity.OnStartClient();
-
->>>>>>> 77efeec3
             // invoke OnStartLocalPlayer
             if (identity.isLocalPlayer)
                 identity.OnStartLocalPlayer();
