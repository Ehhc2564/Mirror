using System;
using UnityEngine;

namespace Mirror
{
    /// <summary>
    /// Shows Network messages and bytes sent and received per second.
    /// </summary>
    /// <remarks>
    /// <para>Add this component to the same object as Network Manager.</para>
    /// </remarks>
    [AddComponentMenu("Network/Network Statistics")]
    [DisallowMultipleComponent]
    [HelpURL("https://mirror-networking.gitbook.io/docs/components/network-statistics")]
    public class NetworkStatistics : MonoBehaviour
    {
        // update interval
        double intervalStartTime;

        // ---------------------------------------------------------------------

        // CLIENT (public fields for other components to grab statistics)
        // long bytes to support >2GB
        [HideInInspector] public int  clientIntervalReceivedPackets;
        [HideInInspector] public long clientIntervalReceivedBytes;
        [HideInInspector] public int  clientIntervalSentPackets;
        [HideInInspector] public long clientIntervalSentBytes;

        // results from last interval
        // long bytes to support >2GB
        [HideInInspector] public int  clientReceivedPacketsPerSecond;
        [HideInInspector] public long clientReceivedBytesPerSecond;
        [HideInInspector] public int  clientSentPacketsPerSecond;
        [HideInInspector] public long clientSentBytesPerSecond;

        // ---------------------------------------------------------------------

        // SERVER (public fields for other components to grab statistics)
        // capture interval
        // long bytes to support >2GB
        [HideInInspector] public int  serverIntervalReceivedPackets;
        [HideInInspector] public long serverIntervalReceivedBytes;
        [HideInInspector] public int  serverIntervalSentPackets;
        [HideInInspector] public long serverIntervalSentBytes;

        // results from last interval
        // long bytes to support >2GB
        [HideInInspector] public int  serverReceivedPacketsPerSecond;
        [HideInInspector] public long serverReceivedBytesPerSecond;
        [HideInInspector] public int  serverSentPacketsPerSecond;
        [HideInInspector] public long serverSentBytesPerSecond;

        // NetworkManager sets Transport.active in Awake().
        // so let's hook into it in Start().
        void Start()
        {
            // find available transport
            Transport transport = Transport.active;
            if (transport != null)
            {
                transport.OnClientDataReceived += OnClientReceive;
                transport.OnClientDataSent += OnClientSend;
                transport.OnServerDataReceived += OnServerReceive;
                transport.OnServerDataSent += OnServerSend;
            }
            else Debug.LogError($"NetworkStatistics: no available or active Transport found on this platform: {Application.platform}");
        }

        void OnDestroy()
        {
            // remove transport hooks
            Transport transport = Transport.active;
            if (transport != null)
            {
                transport.OnClientDataReceived -= OnClientReceive;
                transport.OnClientDataSent -= OnClientSend;
                transport.OnServerDataReceived -= OnServerReceive;
                transport.OnServerDataSent -= OnServerSend;
            }
        }

        void OnClientReceive(ArraySegment<byte> data, int channelId)
        {
            ++clientIntervalReceivedPackets;
            clientIntervalReceivedBytes += data.Count;
        }

        void OnClientSend(ArraySegment<byte> data, int channelId)
        {
            ++clientIntervalSentPackets;
            clientIntervalSentBytes += data.Count;
        }

        void OnServerReceive(int connectionId, ArraySegment<byte> data, int channelId)
        {
            ++serverIntervalReceivedPackets;
            serverIntervalReceivedBytes += data.Count;
        }

        void OnServerSend(int connectionId, ArraySegment<byte> data, int channelId)
        {
            ++serverIntervalSentPackets;
            serverIntervalSentBytes += data.Count;
        }

        void Update()
        {
            // calculate results every second
            if (NetworkTime.localTime >= intervalStartTime + 1)
            {
                if (NetworkClient.active) UpdateClient();
                if (NetworkServer.active) UpdateServer();

                intervalStartTime = NetworkTime.localTime;
            }
        }

        void UpdateClient()
        {
            clientReceivedPacketsPerSecond = clientIntervalReceivedPackets;
            clientReceivedBytesPerSecond = clientIntervalReceivedBytes;
            clientSentPacketsPerSecond = clientIntervalSentPackets;
            clientSentBytesPerSecond = clientIntervalSentBytes;

            clientIntervalReceivedPackets = 0;
            clientIntervalReceivedBytes = 0;
            clientIntervalSentPackets = 0;
            clientIntervalSentBytes = 0;
        }

        void UpdateServer()
        {
            serverReceivedPacketsPerSecond = serverIntervalReceivedPackets;
            serverReceivedBytesPerSecond = serverIntervalReceivedBytes;
            serverSentPacketsPerSecond = serverIntervalSentPackets;
            serverSentBytesPerSecond = serverIntervalSentBytes;

            serverIntervalReceivedPackets = 0;
            serverIntervalReceivedBytes = 0;
            serverIntervalSentPackets = 0;
            serverIntervalSentBytes = 0;
        }

        void OnGUI()
        {
            // only show if either server or client active
            if (NetworkClient.active || NetworkServer.active)
            {
                // create main GUI area
<<<<<<< HEAD
                // 105 is below NetworkManager HUD in all cases.
=======
                // 120 is below NetworkManager HUD in all cases.
>>>>>>> c7ddae1b
                GUILayout.BeginArea(new Rect(10, 120, 215, 300));

                // show client / server stats if active
                if (NetworkClient.active) OnClientGUI();
                if (NetworkServer.active) OnServerGUI();

                // end of GUI area
                GUILayout.EndArea();
            }
        }

        void OnClientGUI()
        {
            // background
            GUILayout.BeginVertical("Box");
            GUILayout.Label("<b>Client Statistics</b>");

            // sending ("msgs" instead of "packets" to fit larger numbers)
            GUILayout.Label($"Send: {clientSentPacketsPerSecond} msgs @ {Utils.PrettyBytes(clientSentBytesPerSecond)}/s");

            // receiving ("msgs" instead of "packets" to fit larger numbers)
            GUILayout.Label($"Recv: {clientReceivedPacketsPerSecond} msgs @ {Utils.PrettyBytes(clientReceivedBytesPerSecond)}/s");

            // end background
            GUILayout.EndVertical();
        }

        void OnServerGUI()
        {
            // background
            GUILayout.BeginVertical("Box");
            GUILayout.Label("<b>Server Statistics</b>");

            // sending ("msgs" instead of "packets" to fit larger numbers)
            GUILayout.Label($"Send: {serverSentPacketsPerSecond} msgs @ {Utils.PrettyBytes(serverSentBytesPerSecond)}/s");

            // receiving ("msgs" instead of "packets" to fit larger numbers)
            GUILayout.Label($"Recv: {serverReceivedPacketsPerSecond} msgs @ {Utils.PrettyBytes(serverReceivedBytesPerSecond)}/s");

            // end background
            GUILayout.EndVertical();
        }
    }
}<|MERGE_RESOLUTION|>--- conflicted
+++ resolved
@@ -147,11 +147,7 @@
             if (NetworkClient.active || NetworkServer.active)
             {
                 // create main GUI area
-<<<<<<< HEAD
-                // 105 is below NetworkManager HUD in all cases.
-=======
                 // 120 is below NetworkManager HUD in all cases.
->>>>>>> c7ddae1b
                 GUILayout.BeginArea(new Rect(10, 120, 215, 300));
 
                 // show client / server stats if active
