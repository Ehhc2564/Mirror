%YAML 1.1
%TAG !u! tag:unity3d.com,2011:
--- !u!129 &1
PlayerSettings:
  m_ObjectHideFlags: 0
  serializedVersion: 23
  productGUID: bb0f7d422b91e4aab8e0fe9838a26db0
  AndroidProfiler: 0
  AndroidFilterTouchesWhenObscured: 0
  AndroidEnableSustainedPerformanceMode: 0
  defaultScreenOrientation: 4
  targetDevice: 2
  useOnDemandResources: 0
  accelerometerFrequency: 60
  companyName: Mirror
  productName: Mirror
  defaultCursor: {fileID: 0}
  cursorHotspot: {x: 0, y: 0}
  m_SplashScreenBackgroundColor: {r: 0.13725491, g: 0.12156863, b: 0.1254902, a: 1}
  m_ShowUnitySplashScreen: 1
  m_ShowUnitySplashLogo: 1
  m_SplashScreenOverlayOpacity: 1
  m_SplashScreenAnimation: 1
  m_SplashScreenLogoStyle: 1
  m_SplashScreenDrawMode: 0
  m_SplashScreenBackgroundAnimationZoom: 1
  m_SplashScreenLogoAnimationZoom: 1
  m_SplashScreenBackgroundLandscapeAspect: 1
  m_SplashScreenBackgroundPortraitAspect: 1
  m_SplashScreenBackgroundLandscapeUvs:
    serializedVersion: 2
    x: 0
    y: 0
    width: 1
    height: 1
  m_SplashScreenBackgroundPortraitUvs:
    serializedVersion: 2
    x: 0
    y: 0
    width: 1
    height: 1
  m_SplashScreenLogos: []
  m_VirtualRealitySplashScreen: {fileID: 0}
  m_HolographicTrackingLossScreen: {fileID: 0}
  defaultScreenWidth: 1024
  defaultScreenHeight: 768
  defaultScreenWidthWeb: 960
  defaultScreenHeightWeb: 600
  m_StereoRenderingPath: 0
  m_ActiveColorSpace: 0
  m_MTRendering: 1
  mipStripping: 0
  numberOfMipsStripped: 0
  m_StackTraceTypes: 010000000100000001000000010000000100000001000000
  iosShowActivityIndicatorOnLoading: -1
  androidShowActivityIndicatorOnLoading: -1
  iosUseCustomAppBackgroundBehavior: 0
  iosAllowHTTPDownload: 1
  allowedAutorotateToPortrait: 1
  allowedAutorotateToPortraitUpsideDown: 1
  allowedAutorotateToLandscapeRight: 1
  allowedAutorotateToLandscapeLeft: 1
  useOSAutorotation: 1
  use32BitDisplayBuffer: 1
  preserveFramebufferAlpha: 0
  disableDepthAndStencilBuffers: 0
  androidStartInFullscreen: 1
  androidRenderOutsideSafeArea: 0
  androidUseSwappy: 0
  androidBlitType: 0
  androidResizableWindow: 0
  androidDefaultWindowWidth: 1920
  androidDefaultWindowHeight: 1080
  androidMinimumWindowWidth: 400
  androidMinimumWindowHeight: 300
  androidFullscreenMode: 1
  defaultIsNativeResolution: 1
  macRetinaSupport: 1
  runInBackground: 1
  captureSingleScreen: 0
  muteOtherAudioSources: 0
  Prepare IOS For Recording: 0
  Force IOS Speakers When Recording: 0
  deferSystemGesturesMode: 0
  hideHomeButton: 0
  submitAnalytics: 1
  usePlayerLog: 1
  bakeCollisionMeshes: 0
  forceSingleInstance: 0
  useFlipModelSwapchain: 1
  resizableWindow: 1
  useMacAppStoreValidation: 0
  macAppStoreCategory: public.app-category.games
  gpuSkinning: 0
  xboxPIXTextureCapture: 0
  xboxEnableAvatar: 0
  xboxEnableKinect: 0
  xboxEnableKinectAutoTracking: 0
  xboxEnableFitness: 0
  visibleInBackground: 1
  allowFullscreenSwitch: 1
  fullscreenMode: 3
  xboxSpeechDB: 0
  xboxEnableHeadOrientation: 0
  xboxEnableGuest: 0
  xboxEnablePIXSampling: 0
  metalFramebufferOnly: 0
  xboxOneResolution: 0
  xboxOneSResolution: 0
  xboxOneXResolution: 3
  xboxOneMonoLoggingLevel: 0
  xboxOneLoggingLevel: 1
  xboxOneDisableEsram: 0
  xboxOneEnableTypeOptimization: 0
  xboxOnePresentImmediateThreshold: 0
  switchQueueCommandMemory: 0
  switchQueueControlMemory: 16384
  switchQueueComputeMemory: 262144
  switchNVNShaderPoolsGranularity: 33554432
  switchNVNDefaultPoolsGranularity: 16777216
  switchNVNOtherPoolsGranularity: 16777216
  switchNVNMaxPublicTextureIDCount: 0
  switchNVNMaxPublicSamplerIDCount: 0
  stadiaPresentMode: 0
  stadiaTargetFramerate: 0
  vulkanNumSwapchainBuffers: 3
  vulkanEnableSetSRGBWrite: 0
  vulkanEnablePreTransform: 0
  vulkanEnableLateAcquireNextImage: 0
  vulkanEnableCommandBufferRecycling: 1
  m_SupportedAspectRatios:
    4:3: 1
    5:4: 1
    16:10: 1
    16:9: 1
    Others: 1
  bundleVersion: 1.0
  preloadedAssets: []
  metroInputSource: 0
  wsaTransparentSwapchain: 0
  m_HolographicPauseOnTrackingLoss: 1
  xboxOneDisableKinectGpuReservation: 0
  xboxOneEnable7thCore: 0
  vrSettings:
    enable360StereoCapture: 0
  isWsaHolographicRemotingEnabled: 0
  enableFrameTimingStats: 0
  enableOpenGLProfilerGPURecorders: 1
  useHDRDisplay: 0
  D3DHDRBitDepth: 0
  m_ColorGamuts: 00000000
  targetPixelDensity: 30
  resolutionScalingMode: 0
  resetResolutionOnWindowResize: 0
  androidSupportedAspectRatio: 1
  androidMaxAspectRatio: 2.1
  applicationIdentifier:
    Standalone: com.Mirror.Mirror
  buildNumber:
    Standalone: 0
    iPhone: 0
    tvOS: 0
  overrideDefaultApplicationIdentifier: 0
  AndroidBundleVersionCode: 1
  AndroidMinSdkVersion: 22
  AndroidTargetSdkVersion: 0
  AndroidPreferredInstallLocation: 1
  aotOptions: 
  stripEngineCode: 1
  iPhoneStrippingLevel: 0
  iPhoneScriptCallOptimization: 0
  ForceInternetPermission: 0
  ForceSDCardPermission: 0
  CreateWallpaper: 0
  APKExpansionFiles: 0
  keepLoadedShadersAlive: 0
  StripUnusedMeshComponents: 0
  VertexChannelCompressionMask: 4054
  iPhoneSdkVersion: 988
  iOSTargetOSVersionString: 11.0
  tvOSSdkVersion: 0
  tvOSRequireExtendedGameController: 0
  tvOSTargetOSVersionString: 11.0
  uIPrerenderedIcon: 0
  uIRequiresPersistentWiFi: 0
  uIRequiresFullScreen: 1
  uIStatusBarHidden: 1
  uIExitOnSuspend: 0
  uIStatusBarStyle: 0
  appleTVSplashScreen: {fileID: 0}
  appleTVSplashScreen2x: {fileID: 0}
  tvOSSmallIconLayers: []
  tvOSSmallIconLayers2x: []
  tvOSLargeIconLayers: []
  tvOSLargeIconLayers2x: []
  tvOSTopShelfImageLayers: []
  tvOSTopShelfImageLayers2x: []
  tvOSTopShelfImageWideLayers: []
  tvOSTopShelfImageWideLayers2x: []
  iOSLaunchScreenType: 0
  iOSLaunchScreenPortrait: {fileID: 0}
  iOSLaunchScreenLandscape: {fileID: 0}
  iOSLaunchScreenBackgroundColor:
    serializedVersion: 2
    rgba: 0
  iOSLaunchScreenFillPct: 100
  iOSLaunchScreenSize: 100
  iOSLaunchScreenCustomXibPath: 
  iOSLaunchScreeniPadType: 0
  iOSLaunchScreeniPadImage: {fileID: 0}
  iOSLaunchScreeniPadBackgroundColor:
    serializedVersion: 2
    rgba: 0
  iOSLaunchScreeniPadFillPct: 100
  iOSLaunchScreeniPadSize: 100
  iOSLaunchScreeniPadCustomXibPath: 
  iOSLaunchScreenCustomStoryboardPath: 
  iOSLaunchScreeniPadCustomStoryboardPath: 
  iOSDeviceRequirements: []
  iOSURLSchemes: []
  macOSURLSchemes: []
  iOSBackgroundModes: 0
  iOSMetalForceHardShadows: 0
  metalEditorSupport: 1
  metalAPIValidation: 1
  iOSRenderExtraFrameOnPause: 0
  iosCopyPluginsCodeInsteadOfSymlink: 0
  appleDeveloperTeamID: 
  iOSManualSigningProvisioningProfileID: 
  tvOSManualSigningProvisioningProfileID: 
  iOSManualSigningProvisioningProfileType: 0
  tvOSManualSigningProvisioningProfileType: 0
  appleEnableAutomaticSigning: 0
  iOSRequireARKit: 0
  iOSAutomaticallyDetectAndAddCapabilities: 1
  appleEnableProMotion: 0
  shaderPrecisionModel: 0
  clonedFromGUID: 00000000000000000000000000000000
  templatePackageId: 
  templateDefaultScene: 
  useCustomMainManifest: 0
  useCustomLauncherManifest: 0
  useCustomMainGradleTemplate: 0
  useCustomLauncherGradleManifest: 0
  useCustomBaseGradleTemplate: 0
  useCustomGradlePropertiesTemplate: 0
  useCustomProguardFile: 0
  AndroidTargetArchitectures: 5
  AndroidTargetDevices: 0
  AndroidSplashScreenScale: 0
  androidSplashScreen: {fileID: 0}
  AndroidKeystoreName: 
  AndroidKeyaliasName: 
  AndroidBuildApkPerCpuArchitecture: 0
  AndroidTVCompatibility: 1
  AndroidIsGame: 1
  AndroidEnableTango: 0
  androidEnableBanner: 1
  androidUseLowAccuracyLocation: 0
  androidUseCustomKeystore: 0
  m_AndroidBanners:
  - width: 320
    height: 180
    banner: {fileID: 0}
  androidGamepadSupportLevel: 0
  chromeosInputEmulation: 1
  AndroidMinifyWithR8: 0
  AndroidMinifyRelease: 0
  AndroidMinifyDebug: 0
  AndroidValidateAppBundleSize: 1
  AndroidAppBundleSizeToValidate: 150
  m_BuildTargetIcons: []
  m_BuildTargetPlatformIcons: []
  m_BuildTargetBatching: []
  m_BuildTargetShaderSettings: []
  m_BuildTargetGraphicsJobs:
  - m_BuildTarget: MacStandaloneSupport
    m_GraphicsJobs: 0
  - m_BuildTarget: Switch
    m_GraphicsJobs: 0
  - m_BuildTarget: MetroSupport
    m_GraphicsJobs: 0
  - m_BuildTarget: AppleTVSupport
    m_GraphicsJobs: 0
  - m_BuildTarget: BJMSupport
    m_GraphicsJobs: 0
  - m_BuildTarget: LinuxStandaloneSupport
    m_GraphicsJobs: 0
  - m_BuildTarget: PS4Player
    m_GraphicsJobs: 0
  - m_BuildTarget: iOSSupport
    m_GraphicsJobs: 0
  - m_BuildTarget: WindowsStandaloneSupport
    m_GraphicsJobs: 0
  - m_BuildTarget: XboxOnePlayer
    m_GraphicsJobs: 0
  - m_BuildTarget: LuminSupport
    m_GraphicsJobs: 0
  - m_BuildTarget: CloudRendering
    m_GraphicsJobs: 0
  - m_BuildTarget: AndroidPlayer
    m_GraphicsJobs: 0
  - m_BuildTarget: WebGLSupport
    m_GraphicsJobs: 0
  m_BuildTargetGraphicsJobMode:
  - m_BuildTarget: PS4Player
    m_GraphicsJobMode: 0
  - m_BuildTarget: XboxOnePlayer
    m_GraphicsJobMode: 0
  m_BuildTargetGraphicsAPIs:
  - m_BuildTarget: iOSSupport
    m_APIs: 10000000
    m_Automatic: 1
  - m_BuildTarget: AndroidPlayer
    m_APIs: 0b00000008000000
    m_Automatic: 0
  m_BuildTargetVRSettings: []
  m_DefaultShaderChunkSizeInMB: 16
  m_DefaultShaderChunkCount: 0
  openGLRequireES31: 0
  openGLRequireES31AEP: 0
  openGLRequireES32: 0
  m_TemplateCustomTags: {}
  mobileMTRendering:
    Android: 1
    iPhone: 1
    tvOS: 1
  m_BuildTargetGroupLightmapEncodingQuality: []
  m_BuildTargetGroupLightmapSettings: []
  m_BuildTargetNormalMapEncoding: []
  m_BuildTargetDefaultTextureCompressionFormat: []
  playModeTestRunnerEnabled: 0
  runPlayModeTestAsEditModeTest: 0
  actionOnDotNetUnhandledException: 1
  enableInternalProfiler: 0
  logObjCUncaughtExceptions: 1
  enableCrashReportAPI: 0
  cameraUsageDescription: 
  locationUsageDescription: 
  microphoneUsageDescription: 
  bluetoothUsageDescription: 
  switchNMETAOverride: 
  switchNetLibKey: 
  switchSocketMemoryPoolSize: 6144
  switchSocketAllocatorPoolSize: 128
  switchSocketConcurrencyLimit: 14
  switchScreenResolutionBehavior: 2
  switchUseCPUProfiler: 0
  switchUseGOLDLinker: 0
  switchLTOSetting: 0
  switchApplicationID: 0x01004b9000490000
  switchNSODependencies: 
  switchTitleNames_0: 
  switchTitleNames_1: 
  switchTitleNames_2: 
  switchTitleNames_3: 
  switchTitleNames_4: 
  switchTitleNames_5: 
  switchTitleNames_6: 
  switchTitleNames_7: 
  switchTitleNames_8: 
  switchTitleNames_9: 
  switchTitleNames_10: 
  switchTitleNames_11: 
  switchTitleNames_12: 
  switchTitleNames_13: 
  switchTitleNames_14: 
  switchTitleNames_15: 
  switchPublisherNames_0: 
  switchPublisherNames_1: 
  switchPublisherNames_2: 
  switchPublisherNames_3: 
  switchPublisherNames_4: 
  switchPublisherNames_5: 
  switchPublisherNames_6: 
  switchPublisherNames_7: 
  switchPublisherNames_8: 
  switchPublisherNames_9: 
  switchPublisherNames_10: 
  switchPublisherNames_11: 
  switchPublisherNames_12: 
  switchPublisherNames_13: 
  switchPublisherNames_14: 
  switchPublisherNames_15: 
  switchIcons_0: {fileID: 0}
  switchIcons_1: {fileID: 0}
  switchIcons_2: {fileID: 0}
  switchIcons_3: {fileID: 0}
  switchIcons_4: {fileID: 0}
  switchIcons_5: {fileID: 0}
  switchIcons_6: {fileID: 0}
  switchIcons_7: {fileID: 0}
  switchIcons_8: {fileID: 0}
  switchIcons_9: {fileID: 0}
  switchIcons_10: {fileID: 0}
  switchIcons_11: {fileID: 0}
  switchIcons_12: {fileID: 0}
  switchIcons_13: {fileID: 0}
  switchIcons_14: {fileID: 0}
  switchIcons_15: {fileID: 0}
  switchSmallIcons_0: {fileID: 0}
  switchSmallIcons_1: {fileID: 0}
  switchSmallIcons_2: {fileID: 0}
  switchSmallIcons_3: {fileID: 0}
  switchSmallIcons_4: {fileID: 0}
  switchSmallIcons_5: {fileID: 0}
  switchSmallIcons_6: {fileID: 0}
  switchSmallIcons_7: {fileID: 0}
  switchSmallIcons_8: {fileID: 0}
  switchSmallIcons_9: {fileID: 0}
  switchSmallIcons_10: {fileID: 0}
  switchSmallIcons_11: {fileID: 0}
  switchSmallIcons_12: {fileID: 0}
  switchSmallIcons_13: {fileID: 0}
  switchSmallIcons_14: {fileID: 0}
  switchSmallIcons_15: {fileID: 0}
  switchManualHTML: 
  switchAccessibleURLs: 
  switchLegalInformation: 
  switchMainThreadStackSize: 1048576
  switchPresenceGroupId: 
  switchLogoHandling: 0
  switchReleaseVersion: 0
  switchDisplayVersion: 1.0.0
  switchStartupUserAccount: 0
  switchTouchScreenUsage: 0
  switchSupportedLanguagesMask: 0
  switchLogoType: 0
  switchApplicationErrorCodeCategory: 
  switchUserAccountSaveDataSize: 0
  switchUserAccountSaveDataJournalSize: 0
  switchApplicationAttribute: 0
  switchCardSpecSize: -1
  switchCardSpecClock: -1
  switchRatingsMask: 0
  switchRatingsInt_0: 0
  switchRatingsInt_1: 0
  switchRatingsInt_2: 0
  switchRatingsInt_3: 0
  switchRatingsInt_4: 0
  switchRatingsInt_5: 0
  switchRatingsInt_6: 0
  switchRatingsInt_7: 0
  switchRatingsInt_8: 0
  switchRatingsInt_9: 0
  switchRatingsInt_10: 0
  switchRatingsInt_11: 0
  switchRatingsInt_12: 0
  switchLocalCommunicationIds_0: 
  switchLocalCommunicationIds_1: 
  switchLocalCommunicationIds_2: 
  switchLocalCommunicationIds_3: 
  switchLocalCommunicationIds_4: 
  switchLocalCommunicationIds_5: 
  switchLocalCommunicationIds_6: 
  switchLocalCommunicationIds_7: 
  switchParentalControl: 0
  switchAllowsScreenshot: 1
  switchAllowsVideoCapturing: 1
  switchAllowsRuntimeAddOnContentInstall: 0
  switchDataLossConfirmation: 0
  switchUserAccountLockEnabled: 0
  switchSystemResourceMemory: 16777216
  switchSupportedNpadStyles: 3
  switchNativeFsCacheSize: 32
  switchIsHoldTypeHorizontal: 0
  switchSupportedNpadCount: 8
  switchSocketConfigEnabled: 0
  switchTcpInitialSendBufferSize: 32
  switchTcpInitialReceiveBufferSize: 64
  switchTcpAutoSendBufferSizeMax: 256
  switchTcpAutoReceiveBufferSizeMax: 256
  switchUdpSendBufferSize: 9
  switchUdpReceiveBufferSize: 42
  switchSocketBufferEfficiency: 4
  switchSocketInitializeEnabled: 1
  switchNetworkInterfaceManagerInitializeEnabled: 1
  switchPlayerConnectionEnabled: 1
  switchUseNewStyleFilepaths: 0
  switchUseLegacyFmodPriorities: 1
  switchUseMicroSleepForYield: 1
  switchEnableRamDiskSupport: 0
  switchMicroSleepForYieldTime: 25
  switchRamDiskSpaceSize: 12
  ps4NPAgeRating: 12
  ps4NPTitleSecret: 
  ps4NPTrophyPackPath: 
  ps4ParentalLevel: 11
  ps4ContentID: ED1633-NPXX51362_00-0000000000000000
  ps4Category: 0
  ps4MasterVersion: 01.00
  ps4AppVersion: 01.00
  ps4AppType: 0
  ps4ParamSfxPath: 
  ps4VideoOutPixelFormat: 0
  ps4VideoOutInitialWidth: 1920
  ps4VideoOutBaseModeInitialWidth: 1920
  ps4VideoOutReprojectionRate: 60
  ps4PronunciationXMLPath: 
  ps4PronunciationSIGPath: 
  ps4BackgroundImagePath: 
  ps4StartupImagePath: 
  ps4StartupImagesFolder: 
  ps4IconImagesFolder: 
  ps4SaveDataImagePath: 
  ps4SdkOverride: 
  ps4BGMPath: 
  ps4ShareFilePath: 
  ps4ShareOverlayImagePath: 
  ps4PrivacyGuardImagePath: 
  ps4ExtraSceSysFile: 
  ps4NPtitleDatPath: 
  ps4RemotePlayKeyAssignment: -1
  ps4RemotePlayKeyMappingDir: 
  ps4PlayTogetherPlayerCount: 0
  ps4EnterButtonAssignment: 1
  ps4ApplicationParam1: 0
  ps4ApplicationParam2: 0
  ps4ApplicationParam3: 0
  ps4ApplicationParam4: 0
  ps4DownloadDataSize: 0
  ps4GarlicHeapSize: 2048
  ps4ProGarlicHeapSize: 2560
  playerPrefsMaxSize: 32768
  ps4Passcode: 5PN2qmWqBlQ9wQj99nsQzldVI5ZuGXbE
  ps4pnSessions: 1
  ps4pnPresence: 1
  ps4pnFriends: 1
  ps4pnGameCustomData: 1
  playerPrefsSupport: 0
  enableApplicationExit: 0
  resetTempFolder: 1
  restrictedAudioUsageRights: 0
  ps4UseResolutionFallback: 0
  ps4ReprojectionSupport: 0
  ps4UseAudio3dBackend: 0
  ps4UseLowGarlicFragmentationMode: 1
  ps4SocialScreenEnabled: 0
  ps4ScriptOptimizationLevel: 0
  ps4Audio3dVirtualSpeakerCount: 14
  ps4attribCpuUsage: 0
  ps4PatchPkgPath: 
  ps4PatchLatestPkgPath: 
  ps4PatchChangeinfoPath: 
  ps4PatchDayOne: 0
  ps4attribUserManagement: 0
  ps4attribMoveSupport: 0
  ps4attrib3DSupport: 0
  ps4attribShareSupport: 0
  ps4attribExclusiveVR: 0
  ps4disableAutoHideSplash: 0
  ps4videoRecordingFeaturesUsed: 0
  ps4contentSearchFeaturesUsed: 0
  ps4CompatibilityPS5: 0
  ps4AllowPS5Detection: 0
  ps4GPU800MHz: 1
  ps4attribEyeToEyeDistanceSettingVR: 0
  ps4IncludedModules: []
  ps4attribVROutputEnabled: 0
  monoEnv: 
  splashScreenBackgroundSourceLandscape: {fileID: 0}
  splashScreenBackgroundSourcePortrait: {fileID: 0}
  blurSplashScreenBackground: 1
  spritePackerPolicy: 
  webGLMemorySize: 256
  webGLExceptionSupport: 1
  webGLNameFilesAsHashes: 0
  webGLDataCaching: 0
  webGLDebugSymbols: 0
  webGLEmscriptenArgs: 
  webGLModulesDirectory: 
  webGLTemplate: APPLICATION:Default
  webGLAnalyzeBuildSize: 0
  webGLUseEmbeddedResources: 0
  webGLCompressionFormat: 1
  webGLWasmArithmeticExceptions: 0
  webGLLinkerTarget: 1
  webGLThreadsSupport: 0
  webGLDecompressionFallback: 0
  webGLPowerPreference: 2
  scriptingDefineSymbols:
<<<<<<< HEAD
    Server: MIRROR;MIRROR_57_0_OR_NEWER;MIRROR_58_0_OR_NEWER;MIRROR_65_0_OR_NEWER;MIRROR_66_0_OR_NEWER;MIRROR_2022_9_OR_NEWER;MIRROR_2022_10_OR_NEWER;MIRROR_70_0_OR_NEWER;MIRROR_71_0_OR_NEWER;MIRROR_73_OR_NEWER
    Standalone: MIRROR;MIRROR_57_0_OR_NEWER;MIRROR_58_0_OR_NEWER;MIRROR_65_0_OR_NEWER;MIRROR_66_0_OR_NEWER;MIRROR_2022_9_OR_NEWER;MIRROR_2022_10_OR_NEWER;MIRROR_70_0_OR_NEWER;MIRROR_71_0_OR_NEWER;MIRROR_73_OR_NEWER;MIRROR_78_OR_NEWER
    WebGL: MIRROR;MIRROR_57_0_OR_NEWER;MIRROR_58_0_OR_NEWER;MIRROR_65_0_OR_NEWER;MIRROR_66_0_OR_NEWER;MIRROR_2022_9_OR_NEWER;MIRROR_2022_10_OR_NEWER;MIRROR_70_0_OR_NEWER;MIRROR_71_0_OR_NEWER;MIRROR_73_OR_NEWER
=======
    Server: MIRROR;MIRROR_70_OR_NEWER;MIRROR_71_OR_NEWER;MIRROR_73_OR_NEWER;MIRROR_78_OR_NEWER;MIRROR_79_OR_NEWER;MIRROR_81_OR_NEWER;MIRROR_82_OR_NEWER;MIRROR_83_OR_NEWER;MIRROR_84_OR_NEWER;MIRROR_85_OR_NEWER
    Standalone: MIRROR;MIRROR_70_OR_NEWER;MIRROR_71_OR_NEWER;MIRROR_73_OR_NEWER;MIRROR_78_OR_NEWER;MIRROR_79_OR_NEWER;MIRROR_81_OR_NEWER;MIRROR_82_OR_NEWER;MIRROR_83_OR_NEWER;MIRROR_84_OR_NEWER;MIRROR_85_OR_NEWER;MIRROR_86_OR_NEWER;MIRROR_89_OR_NEWER;MIRROR_90_OR_NEWER;EDGEGAP_PLUGIN_SERVERS
    WebGL: MIRROR;MIRROR_70_OR_NEWER;MIRROR_71_OR_NEWER;MIRROR_73_OR_NEWER;MIRROR_78_OR_NEWER;MIRROR_79_OR_NEWER;MIRROR_81_OR_NEWER;MIRROR_82_OR_NEWER;MIRROR_83_OR_NEWER;MIRROR_84_OR_NEWER;MIRROR_85_OR_NEWER
>>>>>>> 501d8d52
  additionalCompilerArguments: {}
  platformArchitecture: {}
  scriptingBackend:
    Standalone: 1
  il2cppCompilerConfiguration: {}
  managedStrippingLevel: {}
  incrementalIl2cppBuild: {}
  suppressCommonWarnings: 1
  allowUnsafeCode: 0
  useDeterministicCompilation: 1
  enableRoslynAnalyzers: 1
  selectedPlatform: 0
  additionalIl2CppArgs: 
  scriptingRuntimeVersion: 1
  gcIncremental: 0
  assemblyVersionValidation: 1
  gcWBarrierValidation: 0
  apiCompatibilityLevelPerPlatform:
    Standalone: 6
  m_RenderingPath: 1
  m_MobileRenderingPath: 1
  metroPackageName: Repository
  metroPackageVersion: 
  metroCertificatePath: 
  metroCertificatePassword: 
  metroCertificateSubject: 
  metroCertificateIssuer: 
  metroCertificateNotAfter: 0000000000000000
  metroApplicationDescription: Repository
  wsaImages: {}
  metroTileShortName: 
  metroTileShowName: 0
  metroMediumTileShowName: 0
  metroLargeTileShowName: 0
  metroWideTileShowName: 0
  metroSupportStreamingInstall: 0
  metroLastRequiredScene: 0
  metroDefaultTileSize: 1
  metroTileForegroundText: 2
  metroTileBackgroundColor: {r: 0.13333334, g: 0.17254902, b: 0.21568628, a: 0}
  metroSplashScreenBackgroundColor: {r: 0.12941177, g: 0.17254902, b: 0.21568628,
    a: 1}
  metroSplashScreenUseBackgroundColor: 0
  platformCapabilities: {}
  metroTargetDeviceFamilies: {}
  metroFTAName: 
  metroFTAFileTypes: []
  metroProtocolName: 
  vcxProjDefaultLanguage: 
  XboxOneProductId: 
  XboxOneUpdateKey: 
  XboxOneSandboxId: 
  XboxOneContentId: 
  XboxOneTitleId: 
  XboxOneSCId: 
  XboxOneGameOsOverridePath: 
  XboxOnePackagingOverridePath: 
  XboxOneAppManifestOverridePath: 
  XboxOneVersion: 1.0.0.0
  XboxOnePackageEncryption: 0
  XboxOnePackageUpdateGranularity: 2
  XboxOneDescription: 
  XboxOneLanguage:
  - enus
  XboxOneCapability: []
  XboxOneGameRating: {}
  XboxOneIsContentPackage: 0
  XboxOneEnhancedXboxCompatibilityMode: 0
  XboxOneEnableGPUVariability: 0
  XboxOneSockets: {}
  XboxOneSplashScreen: {fileID: 0}
  XboxOneAllowedProductIds: []
  XboxOnePersistentLocalStorageSize: 0
  XboxOneXTitleMemory: 8
  XboxOneOverrideIdentityName: 
  XboxOneOverrideIdentityPublisher: 
  vrEditorSettings: {}
  cloudServicesEnabled: {}
  luminIcon:
    m_Name: 
    m_ModelFolderPath: 
    m_PortalFolderPath: 
  luminCert:
    m_CertPath: 
    m_SignPackage: 1
  luminIsChannelApp: 0
  luminVersion:
    m_VersionCode: 1
    m_VersionName: 
  apiCompatibilityLevel: 3
  activeInputHandler: 0
  windowsGamepadBackendHint: 0
  cloudProjectId: 
  framebufferDepthMemorylessMode: 0
  qualitySettingsNames: []
  projectName: 
  organizationId: 
  cloudEnabled: 0
  legacyClampBlendShapeWeights: 1
  playerDataPath: 
  forceSRGBBlit: 1
  virtualTexturingSupportEnabled: 0<|MERGE_RESOLUTION|>--- conflicted
+++ resolved
@@ -3,7 +3,7 @@
 --- !u!129 &1
 PlayerSettings:
   m_ObjectHideFlags: 0
-  serializedVersion: 23
+  serializedVersion: 24
   productGUID: bb0f7d422b91e4aab8e0fe9838a26db0
   AndroidProfiler: 0
   AndroidFilterTouchesWhenObscured: 0
@@ -48,6 +48,7 @@
   defaultScreenHeightWeb: 600
   m_StereoRenderingPath: 0
   m_ActiveColorSpace: 0
+  unsupportedMSAAFallback: 0
   m_MTRendering: 1
   mipStripping: 0
   numberOfMipsStripped: 0
@@ -74,6 +75,7 @@
   androidMinimumWindowWidth: 400
   androidMinimumWindowHeight: 300
   androidFullscreenMode: 1
+  androidAutoRotationBehavior: 1
   defaultIsNativeResolution: 1
   macRetinaSupport: 1
   runInBackground: 1
@@ -121,6 +123,7 @@
   switchNVNOtherPoolsGranularity: 16777216
   switchNVNMaxPublicTextureIDCount: 0
   switchNVNMaxPublicSamplerIDCount: 0
+  switchMaxWorkerMultiple: 8
   stadiaPresentMode: 0
   stadiaTargetFramerate: 0
   vulkanNumSwapchainBuffers: 3
@@ -177,10 +180,10 @@
   StripUnusedMeshComponents: 0
   VertexChannelCompressionMask: 4054
   iPhoneSdkVersion: 988
-  iOSTargetOSVersionString: 11.0
+  iOSTargetOSVersionString: 12.0
   tvOSSdkVersion: 0
   tvOSRequireExtendedGameController: 0
-  tvOSTargetOSVersionString: 11.0
+  tvOSTargetOSVersionString: 12.0
   uIPrerenderedIcon: 0
   uIRequiresPersistentWiFi: 0
   uIRequiresFullScreen: 1
@@ -346,7 +349,7 @@
   switchSocketConcurrencyLimit: 14
   switchScreenResolutionBehavior: 2
   switchUseCPUProfiler: 0
-  switchUseGOLDLinker: 0
+  switchEnableFileSystemTrace: 0
   switchLTOSetting: 0
   switchApplicationID: 0x01004b9000490000
   switchNSODependencies: 
@@ -423,7 +426,6 @@
   switchReleaseVersion: 0
   switchDisplayVersion: 1.0.0
   switchStartupUserAccount: 0
-  switchTouchScreenUsage: 0
   switchSupportedLanguagesMask: 0
   switchLogoType: 0
   switchApplicationErrorCodeCategory: 
@@ -465,6 +467,7 @@
   switchNativeFsCacheSize: 32
   switchIsHoldTypeHorizontal: 0
   switchSupportedNpadCount: 8
+  switchEnableTouchScreen: 1
   switchSocketConfigEnabled: 0
   switchTcpInitialSendBufferSize: 32
   switchTcpInitialReceiveBufferSize: 64
@@ -475,7 +478,6 @@
   switchSocketBufferEfficiency: 4
   switchSocketInitializeEnabled: 1
   switchNetworkInterfaceManagerInitializeEnabled: 1
-  switchPlayerConnectionEnabled: 1
   switchUseNewStyleFilepaths: 0
   switchUseLegacyFmodPriorities: 1
   switchUseMicroSleepForYield: 1
@@ -579,27 +581,34 @@
   webGLDecompressionFallback: 0
   webGLPowerPreference: 2
   scriptingDefineSymbols:
-<<<<<<< HEAD
-    Server: MIRROR;MIRROR_57_0_OR_NEWER;MIRROR_58_0_OR_NEWER;MIRROR_65_0_OR_NEWER;MIRROR_66_0_OR_NEWER;MIRROR_2022_9_OR_NEWER;MIRROR_2022_10_OR_NEWER;MIRROR_70_0_OR_NEWER;MIRROR_71_0_OR_NEWER;MIRROR_73_OR_NEWER
-    Standalone: MIRROR;MIRROR_57_0_OR_NEWER;MIRROR_58_0_OR_NEWER;MIRROR_65_0_OR_NEWER;MIRROR_66_0_OR_NEWER;MIRROR_2022_9_OR_NEWER;MIRROR_2022_10_OR_NEWER;MIRROR_70_0_OR_NEWER;MIRROR_71_0_OR_NEWER;MIRROR_73_OR_NEWER;MIRROR_78_OR_NEWER
-    WebGL: MIRROR;MIRROR_57_0_OR_NEWER;MIRROR_58_0_OR_NEWER;MIRROR_65_0_OR_NEWER;MIRROR_66_0_OR_NEWER;MIRROR_2022_9_OR_NEWER;MIRROR_2022_10_OR_NEWER;MIRROR_70_0_OR_NEWER;MIRROR_71_0_OR_NEWER;MIRROR_73_OR_NEWER
-=======
     Server: MIRROR;MIRROR_70_OR_NEWER;MIRROR_71_OR_NEWER;MIRROR_73_OR_NEWER;MIRROR_78_OR_NEWER;MIRROR_79_OR_NEWER;MIRROR_81_OR_NEWER;MIRROR_82_OR_NEWER;MIRROR_83_OR_NEWER;MIRROR_84_OR_NEWER;MIRROR_85_OR_NEWER
     Standalone: MIRROR;MIRROR_70_OR_NEWER;MIRROR_71_OR_NEWER;MIRROR_73_OR_NEWER;MIRROR_78_OR_NEWER;MIRROR_79_OR_NEWER;MIRROR_81_OR_NEWER;MIRROR_82_OR_NEWER;MIRROR_83_OR_NEWER;MIRROR_84_OR_NEWER;MIRROR_85_OR_NEWER;MIRROR_86_OR_NEWER;MIRROR_89_OR_NEWER;MIRROR_90_OR_NEWER;EDGEGAP_PLUGIN_SERVERS
     WebGL: MIRROR;MIRROR_70_OR_NEWER;MIRROR_71_OR_NEWER;MIRROR_73_OR_NEWER;MIRROR_78_OR_NEWER;MIRROR_79_OR_NEWER;MIRROR_81_OR_NEWER;MIRROR_82_OR_NEWER;MIRROR_83_OR_NEWER;MIRROR_84_OR_NEWER;MIRROR_85_OR_NEWER
->>>>>>> 501d8d52
   additionalCompilerArguments: {}
   platformArchitecture: {}
   scriptingBackend:
     Standalone: 1
   il2cppCompilerConfiguration: {}
-  managedStrippingLevel: {}
+  managedStrippingLevel:
+    EmbeddedLinux: 1
+    GameCoreScarlett: 1
+    GameCoreXboxOne: 1
+    Lumin: 1
+    Nintendo Switch: 1
+    PS4: 1
+    PS5: 1
+    Stadia: 1
+    Standalone: 1
+    WebGL: 1
+    Windows Store Apps: 1
+    XboxOne: 1
+    iPhone: 1
+    tvOS: 1
   incrementalIl2cppBuild: {}
   suppressCommonWarnings: 1
   allowUnsafeCode: 0
   useDeterministicCompilation: 1
   enableRoslynAnalyzers: 1
-  selectedPlatform: 0
   additionalIl2CppArgs: 
   scriptingRuntimeVersion: 1
   gcIncremental: 0
